--- conflicted
+++ resolved
@@ -2,11 +2,6 @@
 
 import pyspark.pandas as ps
 from pyspark.sql import functions
-<<<<<<< HEAD
-=======
-from pyspark.sql.functions import col
-from pyspark.sql.types import TimestampType
->>>>>>> 8a15b10a
 from pytest import fixture
 
 from butterfree.constants import DataType
@@ -28,77 +23,6 @@
         TIMESTAMP_COLUMN, df[timestamp_col].cast(DataType.TIMESTAMP.spark)
     )
     return df
-<<<<<<< HEAD
-=======
-
-
-def create_dataframe_from_data(
-    spark_context, spark_session, data, timestamp_col="timestamp", use_json=False
-):
-    if use_json:
-        df = spark_session.read.json(
-            spark_context.parallelize(data).map(lambda x: json.dumps(x))
-        )
-    else:
-        df = create_dataframe(data, timestamp_col=timestamp_col)
-
-    df = df.withColumn(timestamp_col, col(timestamp_col).cast(TimestampType()))
-    return df
-
-
-def create_rolling_windows_agg_dataframe(
-    spark_context, spark_session, data, timestamp_col="timestamp", use_json=False
-):
-    if use_json:
-        df = spark_session.read.json(
-            spark_context.parallelize(data).map(lambda x: json.dumps(x))
-        )
-        df = df.withColumn(
-            timestamp_col, col(timestamp_col).cast(DataType.TIMESTAMP.spark)
-        )
-    else:
-        df = create_dataframe(data, timestamp_col=timestamp_col)
-
-    return df
-
-
-def build_data(rows, base_features, dynamic_features=None):
-    """
-    Constrói uma lista de dicionários para DataFrame com recursos dinâmicos.
-
-    :param rows: Lista de tuplas com (id, timestamp, base_values, dynamic_values).
-    :param base_features: Lista de nomes de recursos base (strings).
-    :param dynamic_features: Lista de nomes de recursos dinâmicos,
-        mapeando para o índice de dynamic_values (opcional).
-    :return: Lista de dicionários para criação do DataFrame.
-    """
-    data = []
-    for row in rows:
-        id_value, timestamp_value, base_values, dynamic_values = row
-
-        entry = {
-            "id": id_value,
-            "timestamp": timestamp_value,
-        }
-
-        # Adiciona valores das features base
-        entry.update(
-            {feature: value for feature, value in zip(base_features, base_values)}
-        )
-
-        # Adiciona valores das features dinâmicas, se houver
-        if dynamic_features:
-            entry.update(
-                {
-                    feature: dynamic_values[idx]
-                    for idx, feature in enumerate(dynamic_features)
-                }
-            )
-
-        data.append(entry)
-
-    return data
->>>>>>> 8a15b10a
 
 
 def make_dataframe(spark_context, spark_session):
@@ -174,7 +98,6 @@
         (1, "2016-04-23 00:00:00", [1000.0, 1100.0], None),
         (1, "2016-04-30 00:00:00", [None, None], None),
     ]
-<<<<<<< HEAD
     return create_dataframe(data, timestamp_col="timestamp")
 
 
@@ -200,38 +123,11 @@
         },
     ]
     return create_dataframe(data, timestamp_col="timestamp")
-=======
-
-    base_features = [
-        "feature1__avg_over_1_week_rolling_windows",
-        "feature2__avg_over_1_week_rolling_windows",
-    ]
-
-    data = build_data(rows, base_features)
-    return create_dataframe_from_data(spark_context, spark_session, data)
-
-
-def make_rolling_windows_hour_slide_agg_dataframe(spark_context, spark_session):
-    rows = [
-        (1, "2016-04-11 12:00:00", [266.6666666666667, 300.0], None),
-        (1, "2016-04-12 00:00:00", [300.0, 350.0], None),
-        (1, "2016-04-12 12:00:00", [400.0, 500.0], None),
-    ]
-
-    base_features = [
-        "feature1__avg_over_1_day_rolling_windows",
-        "feature2__avg_over_1_day_rolling_windows",
-    ]
-
-    data = build_data(rows, base_features)
-    return create_dataframe_from_data(spark_context, spark_session, data)
->>>>>>> 8a15b10a
 
 
 def make_multiple_rolling_windows_hour_slide_agg_dataframe(
     spark_context, spark_session
 ):
-<<<<<<< HEAD
     data = [
         {
             "id": 1,
@@ -271,56 +167,6 @@
         },
     ]
     return create_dataframe(data, timestamp_col="timestamp")
-=======
-    rows = [
-        (
-            1,
-            "2016-04-11 12:00:00",
-            [],
-            [266.6666666666667, 266.6666666666667, 300.0, 300.0],
-        ),
-        (1, "2016-04-12 00:00:00", [], [300.0, 300.0, 350.0, 350.0]),
-        (1, "2016-04-13 12:00:00", [], [400.0, 300.0, 500.0, 350.0]),
-        (1, "2016-04-14 00:00:00", [], [None, 300.0, None, 350.0]),
-        (1, "2016-04-14 12:00:00", [], [None, 400.0, None, 500.0]),
-    ]
-
-    dynamic_features = [
-        "feature1__avg_over_2_days_rolling_windows",
-        "feature1__avg_over_3_days_rolling_windows",
-        "feature2__avg_over_2_days_rolling_windows",
-        "feature2__avg_over_3_days_rolling_windows",
-    ]
-
-    data = build_data(rows, [], dynamic_features=dynamic_features)
-    return create_dataframe_from_data(spark_context, spark_session, data, use_json=True)
-
-
-def create_rolling_window_dataframe(
-    spark_context, spark_session, rows, base_features, dynamic_features=None
-):
-    """
-    Cria um DataFrame com recursos de rolagem de janelas agregadas.
-
-    :param spark_context: Contexto do Spark.
-    :param spark_session: Sessão do Spark.
-    :param rows: Lista de tuplas com (id, timestamp, base_values, dynamic_values).
-    :param base_features: Lista de nomes de recursos base (strings).
-    :param dynamic_features: Lista de nomes de recursos dinâmicos,
-        mapeando para o índice de dynamic_values (opcional).
-    :return: DataFrame do Spark.
-    """
-    data = build_data(rows, base_features, dynamic_features)
-
-    # Converte a lista de dicionários em um RDD do Spark
-    rdd = spark_context.parallelize(data).map(lambda x: json.dumps(x))
-
-    # Cria o DataFrame do Spark a partir do RDD
-    df = spark_session.read.json(rdd)
-
-    # Converte a coluna "timestamp" para o tipo TIMESTAMP
-    df = df.withColumn("timestamp", df.timestamp.cast(DataType.TIMESTAMP.spark))
->>>>>>> 8a15b10a
 
 
 def make_fs(spark_context, spark_session):
