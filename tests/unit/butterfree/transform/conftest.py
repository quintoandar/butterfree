--- conflicted
+++ resolved
@@ -1,9 +1,6 @@
 from unittest.mock import Mock
 
-<<<<<<< HEAD
 import pyspark.pandas as ps
-=======
->>>>>>> dd8cefed
 from pyspark.sql import functions
 from pytest import fixture
 
