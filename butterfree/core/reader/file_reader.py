--- conflicted
+++ resolved
@@ -1,43 +1,25 @@
 """FileReader entity."""
 
-<<<<<<< HEAD
 from pyspark.sql import DataFrame
 
-=======
 from butterfree.core.client import SparkClient
->>>>>>> 440f054d
 from butterfree.core.reader.reader import Reader
 
 
 class FileReader(Reader):
-<<<<<<< HEAD
     """Responsible for get data from files.
-=======
-    """Reader responsible for get data from files."""
-
-    def __init__(self, id, path, format, format_options=None):
-        """Instantiate FileReader with the required parameters.
->>>>>>> 440f054d
 
     Attributes:
-        id: unique string id for register the reader as a view on the metastore
-        spark_client: spark_client object client module
-        path: file location
-        format: can be one of the keys: json, parquet, orc, or csv
+        id: unique string id for register the reader as a view on the metastore.
+        path: file location.
+        format: can be one of the keys: json, parquet, orc, or csv.
         format_options: additional options required by some formats. Check docs:
-        https://spark.apache.org/docs/latest/sql-data-sources-load-save-functions.html#manually-specifying-options
-<<<<<<< HEAD
+            https://spark.apache.org/docs/latest/sql-data-sources-load-save-functions.html#manually-specifying-options
 
     """
 
-    def __init__(
-        self, id: str, spark_client, path: str, format: str, format_options: dict = None
-    ):
-        super().__init__(id, spark_client)
-=======
-        """
+    def __init__(self, id: str, path: str, format: str, format_options: dict = None):
         super().__init__(id)
->>>>>>> 440f054d
         if not isinstance(path, str):
             raise ValueError("path must be a string with the file location")
         if not isinstance(format, str):
@@ -48,15 +30,14 @@
             {"path": self.path}, **format_options if format_options else {}
         )
 
-<<<<<<< HEAD
-    def consume(self) -> DataFrame:
-        """Extract data from a kafka topic."""
-        return self.client.read(self.format, self.options)
-=======
-    def consume(self, client: SparkClient):
-        """Extract data from a file reader.
+    def consume(self, client: SparkClient) -> DataFrame:
+        """Extract data from files stored in defined path.
 
-        :return: Spark dataframe
+        Args:
+            client: client responsible for connecting to Spark session.
+
+        Returns:
+            Dataframe with all the files data.
+
         """
-        return client.read(self.format, self.options)
->>>>>>> 440f054d
+        return client.read(self.format, self.options)