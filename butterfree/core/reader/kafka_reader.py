--- conflicted
+++ resolved
@@ -1,11 +1,8 @@
 """KafkaSource entity."""
 
-<<<<<<< HEAD
 from pyspark.sql import DataFrame
 
-=======
 from butterfree.core.client import SparkClient
->>>>>>> 440f054d
 from butterfree.core.reader.reader import Reader
 
 
@@ -14,9 +11,8 @@
 
     Attributes:
         id: unique string id for register the reader as a view on the metastore
-        spark_client: spark_client object client module
         connection_string: string with hosts and ports to connect. In the
-            format: host1:port,host2:port,...,host:port
+            format: host1:port,host2:port,...,hostN:portN
         topic: string with the Kafka topic name to subscribe.
         topic_options: additional options for consuming from topic. See docs:
             https://spark.apache.org/docs/latest/structured-streaming-kafka-integration.html.
@@ -25,32 +21,14 @@
     """
 
     def __init__(
-<<<<<<< HEAD
         self,
         id: str,
-        spark_client,
         connection_string: str,
         topic: str,
         topic_options: dict = None,
         stream: bool = True,
     ):
-        super().__init__(id, spark_client)
-=======
-        self, id, connection_string, topic, topic_options=None, stream=True,
-    ):
-        """Instantiate KafkaReader with the required parameters.
-
-        :param id: unique string id for register the reader as a view on the metastore
-        :param spark_client: spark_client object client module
-        :param connection_string: string with hosts and ports to connect. In the format:
-        host1:port,host2:port,...,host:port
-        :param topic: string with the Kafka topic name to subscribe.
-        :param topic_options: additional options for consuming from topic. See docs:
-        https://spark.apache.org/docs/latest/structured-streaming-kafka-integration.html.
-        :param stream: flag to indicate the reading mode: stream or batch
-        """
         super().__init__(id)
->>>>>>> 440f054d
         if not isinstance(connection_string, str):
             raise ValueError(
                 "connection_string must be a string with hosts and ports to connect"
@@ -68,18 +46,21 @@
         )
         self.stream = stream
 
-<<<<<<< HEAD
-    def consume(self) -> DataFrame:
-        """Extract data from a kafka topic."""
-        raw_stream_df = self.client.read(
-=======
-    def consume(self, client: SparkClient):
+    def consume(self, client: SparkClient) -> DataFrame:
         """Extract data from a kafka topic.
 
-        :return: Spark dataframe
+        When stream mode it will get all the new data arriving at the topic in a
+        streaming dataframe. When not in stream mode it will get all data
+        available in the kafka topic.
+
+        Args:
+            client: client responsible for connecting to Spark session.
+
+        Returns:
+            Dataframe with
+
         """
         raw_stream_df = client.read(
->>>>>>> 440f054d
             format="kafka", options=self.options, stream=self.stream
         )
 
