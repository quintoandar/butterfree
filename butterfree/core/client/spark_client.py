--- conflicted
+++ resolved
@@ -24,11 +24,7 @@
         return self._session
 
     def load(self, format, options):
-<<<<<<< HEAD
-        """Use the SparkSession.read interface to load data into a dataframe"
-=======
         """Use the SparkSession.read interface to load data into a dataframe.
->>>>>>> 67db6687
 
         :param format: string with the format to be used by the DataframeReader
         :param options: options to setup the DataframeReader, specific for each format
