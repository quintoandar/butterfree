"""FeatureSet entity."""
import itertools
from functools import reduce
from typing import List

from pyspark.sql.dataframe import DataFrame

from butterfree.core.transform.features import Feature, KeyFeature, TimestampFeature


class FeatureSet:
<<<<<<< HEAD
    """Holds metadata about the feature set and constructs the final dataframe.

    Attributes:
        name: name of the feature set.
        entity: business context tag for the feature set.
        description: details about the feature set purpose.
        features: features to compose the feature set.
        key_columns: column names to be defined as keys.
        timestamp_column: column name to be defined as timestamp.

=======
    """Holds metadata about the feature set and constructs the dataframe.

    Attributes:
        name:  name of the feature set.
        entity: business context tag for the feature set, an entity for which we are
            creating all these features.
        description: details about the feature set purpose.
        keys: list of KeyFeatures for this feature set.
            Values for keys (may be a composition) should be unique on each moment in
            time (controlled by the TimestampFeature).
        timestamp: a TimestampFeature.
            Should tag a single output column that controls time in this feature set.
        features: features to compose the feature set.
>>>>>>> 440f054d
    """

    def __init__(
        self,
        name: str,
        entity: str,
        description: str,
        keys: List[KeyFeature],
        timestamp: TimestampFeature,
        features: List[Feature],
<<<<<<< HEAD
        key_columns: List[str],
        timestamp_column: str,
    ):
=======
    ) -> None:
>>>>>>> 440f054d
        self.name = name
        self.entity = entity
        self.description = description
        self.keys = keys
        self.timestamp = timestamp
        self.features = features

    @property
    def name(self) -> str:
<<<<<<< HEAD
        """Name of the feature set."""
        return self.__name

    @name.setter
    def name(self, value: str):
=======
        """Attribute "name" getter.

        Returns:
            Name of the feature set.
        """
        return self.__name

    @name.setter
    def name(self, value: str) -> None:
        """Attribute "name" setter.

        Args:
            value: used to set attribute "name".
        """
>>>>>>> 440f054d
        if not isinstance(value, str):
            raise ValueError("name must be a string with the feature set label.")
        self.__name = value

    @property
    def entity(self) -> str:
<<<<<<< HEAD
        """Business context tag for the feature set."""
        return self.__entity

    @entity.setter
    def entity(self, value: str):
=======
        """Attribute "entity" getter.

        Returns:
            Business context tag for the feature set, an entity for which we are
                creating all these features.
        """
        return self.__entity

    @entity.setter
    def entity(self, value: str) -> None:
        """Attribute "entity" setter.

        Args:
            value: used to set attribute "entity".
        """
>>>>>>> 440f054d
        if not isinstance(value, str):
            raise ValueError(
                "entity must be a string tagging the feature set business context."
            )
        self.__entity = value

    @property
    def description(self) -> str:
<<<<<<< HEAD
        """Details about the feature set purpose."""
        return self.__description

    @description.setter
    def description(self, value: str):
=======
        """Attribute "description" getter.

        Returns:
            Details about the feature set purpose
        """
        return self.__description

    @description.setter
    def description(self, value: str) -> None:
        """Attribute "description" setter.

        Args:
            value: used to set attribute "description".
        """
>>>>>>> 440f054d
        if not isinstance(value, str):
            raise ValueError(
                "description must be a string with the feature set details."
            )
        self.__description = value

    @property
<<<<<<< HEAD
    def features(self) -> List[Feature]:
        """Features to compose the feature set."""
        return self.__features

    @features.setter
    def features(self, value: List[Feature]):
=======
    def keys(self) -> List[KeyFeature]:
        """Attribute "keys" getter.

        Returns:
            List of KeyFeatures for this feature set.
        """
        return self.__keys

    @keys.setter
    def keys(self, value: List[KeyFeature]) -> None:
        """Attribute "keys" setter.

        Args:
            value: used to set attribute "keys".
        """
>>>>>>> 440f054d
        if not isinstance(value, list) or not all(
            isinstance(item, KeyFeature) for item in value
        ):
            raise ValueError("keys needs to be a list of KeyFeature objects.")

        key_columns = list(itertools.chain(*[v.get_output_columns() for v in value]))
        if len(key_columns) != len(set(key_columns)):
            raise KeyError("key columns will have duplicates.")

        self.__keys = value

    @property
<<<<<<< HEAD
    def feature_set_columns(self) -> List[str]:
        """Output columns generated by the feature set construct."""
        features_columns = [feature.get_output_columns() for feature in self.features]
        return list(chain.from_iterable(features_columns))  # flatten

    @property
    def key_columns(self) -> List[str]:
        """Column names to be defined as keys."""
        return self.__key_columns

    @key_columns.setter
    def key_columns(self, value: List[str]):
        if not isinstance(value, list):
            raise ValueError("key_columns must be a list of key column names")
        if not value or any(col not in self.feature_set_columns for col in value):
            raise ValueError(
                "Not all key_columns are in feature set, "
                "key_columns = {}, Features = {}".format(
                    value, self.feature_set_columns
                )
            )
        self.__key_columns = value

    @property
    def timestamp_column(self) -> str:
        """Column name to be defined as timestamp."""
        return self.__timestamp_column

    @timestamp_column.setter
    def timestamp_column(self, value: str):
        if value not in self.feature_set_columns:
            raise ValueError(
                "Timestamp column not found in feature set, "
                "timestamp_column = {}, Features = {}"
=======
    def timestamp(self) -> TimestampFeature:
        """Attribute "timestamp" getter.

        Returns:
            TimestampFeature for this feature set.
        """
        return self.__timestamp

    @timestamp.setter
    def timestamp(self, value: TimestampFeature):
        """Attribute "timestamp" setter.

        Args:
            value: used to set attribute "timestamp".
        """
        if not isinstance(value, TimestampFeature):
            raise ValueError("timestamp needs to be a TimestampFeature object.")

        timestamp_columns = value.get_output_columns()
        if len(timestamp_columns) > 1:
            raise ValueError("TimestampFeature will produce multiple output columns.")

        self.__timestamp = value

    @property
    def features(self) -> List[Feature]:
        """Attribute "features" getter.

        Returns:
            Features to compose the feature set.
        """
        return self.__features

    @features.setter
    def features(self, value: List[Feature]):
        """Attribute "features" setter.

        Args:
            value: used to set attribute "features".
        """
        if not isinstance(value, list) or not all(
            isinstance(item, Feature) for item in value
        ):
            raise ValueError("features needs to be a list of Feature objects.")

        feature_columns = list(
            itertools.chain(*[v.get_output_columns() for v in value])
        )
        if len(feature_columns) != len(set(feature_columns)):
            raise KeyError("feature columns will have duplicates.")

        self.__features = value

    @property
    def columns(self) -> List[str]:
        """All data columns within this feature set.

        This references all data columns that will be created by the construct method,
        given keys, timestamp and features of this feature set.

        Returns:
            List of column names built in this feature set.
        """
        return list(
            itertools.chain(
                *[
                    k.get_output_columns()
                    for k in self.keys + [self.timestamp] + self.features
                ]
>>>>>>> 440f054d
            )
        )

<<<<<<< HEAD
    def construct(self, input_df: DataFrame) -> DataFrame:
        """Use all the defined features to build the feature set dataframe.

        After that, there's the caching of the dataframe, however since cache()
        in Spark is lazy, an action is triggered in order to force persistence.

        Args:
            input_df: input dataframe to be transformed by the features.
=======
    def construct(self, dataframe: DataFrame) -> DataFrame:
        """Use all the features to build the feature set dataframe.
>>>>>>> 440f054d

        Returns:
            Dataframe with just the feature columns

<<<<<<< HEAD
=======
        Args:
            dataframe: input dataframe to be transformed by the features.

        Returns:
            Spark dataframe with all the feature columns.
>>>>>>> 440f054d
        """
        if not isinstance(dataframe, DataFrame):
            raise ValueError("source_df must be a dataframe")
        output_df = reduce(
            lambda df, feature: feature.transform(df), self.features, dataframe,
        ).select(*self.columns)

        output_df.cache().count()

        return output_df<|MERGE_RESOLUTION|>--- conflicted
+++ resolved
@@ -9,32 +9,20 @@
 
 
 class FeatureSet:
-<<<<<<< HEAD
     """Holds metadata about the feature set and constructs the final dataframe.
 
     Attributes:
-        name: name of the feature set.
-        entity: business context tag for the feature set.
+        name:  name of the feature set.
+        entity: business context tag for the feature set, an entity for which we
+            are creating all these features.
         description: details about the feature set purpose.
+        keys: key features to define this feature set.
+            Values for keys (may be a composition) should be unique on each
+            moment in time (controlled by the TimestampFeature).
+        timestamp: A single feature that define a timestamp for each observation
+            in this feature set.
         features: features to compose the feature set.
-        key_columns: column names to be defined as keys.
-        timestamp_column: column name to be defined as timestamp.
 
-=======
-    """Holds metadata about the feature set and constructs the dataframe.
-
-    Attributes:
-        name:  name of the feature set.
-        entity: business context tag for the feature set, an entity for which we are
-            creating all these features.
-        description: details about the feature set purpose.
-        keys: list of KeyFeatures for this feature set.
-            Values for keys (may be a composition) should be unique on each moment in
-            time (controlled by the TimestampFeature).
-        timestamp: a TimestampFeature.
-            Should tag a single output column that controls time in this feature set.
-        features: features to compose the feature set.
->>>>>>> 440f054d
     """
 
     def __init__(
@@ -45,13 +33,7 @@
         keys: List[KeyFeature],
         timestamp: TimestampFeature,
         features: List[Feature],
-<<<<<<< HEAD
-        key_columns: List[str],
-        timestamp_column: str,
-    ):
-=======
     ) -> None:
->>>>>>> 440f054d
         self.name = name
         self.entity = entity
         self.description = description
@@ -61,57 +43,22 @@
 
     @property
     def name(self) -> str:
-<<<<<<< HEAD
         """Name of the feature set."""
         return self.__name
 
     @name.setter
-    def name(self, value: str):
-=======
-        """Attribute "name" getter.
-
-        Returns:
-            Name of the feature set.
-        """
-        return self.__name
-
-    @name.setter
     def name(self, value: str) -> None:
-        """Attribute "name" setter.
-
-        Args:
-            value: used to set attribute "name".
-        """
->>>>>>> 440f054d
         if not isinstance(value, str):
             raise ValueError("name must be a string with the feature set label.")
         self.__name = value
 
     @property
     def entity(self) -> str:
-<<<<<<< HEAD
         """Business context tag for the feature set."""
         return self.__entity
 
     @entity.setter
-    def entity(self, value: str):
-=======
-        """Attribute "entity" getter.
-
-        Returns:
-            Business context tag for the feature set, an entity for which we are
-                creating all these features.
-        """
-        return self.__entity
-
-    @entity.setter
     def entity(self, value: str) -> None:
-        """Attribute "entity" setter.
-
-        Args:
-            value: used to set attribute "entity".
-        """
->>>>>>> 440f054d
         if not isinstance(value, str):
             raise ValueError(
                 "entity must be a string tagging the feature set business context."
@@ -120,28 +67,11 @@
 
     @property
     def description(self) -> str:
-<<<<<<< HEAD
         """Details about the feature set purpose."""
         return self.__description
 
     @description.setter
-    def description(self, value: str):
-=======
-        """Attribute "description" getter.
-
-        Returns:
-            Details about the feature set purpose
-        """
-        return self.__description
-
-    @description.setter
     def description(self, value: str) -> None:
-        """Attribute "description" setter.
-
-        Args:
-            value: used to set attribute "description".
-        """
->>>>>>> 440f054d
         if not isinstance(value, str):
             raise ValueError(
                 "description must be a string with the feature set details."
@@ -149,30 +79,12 @@
         self.__description = value
 
     @property
-<<<<<<< HEAD
-    def features(self) -> List[Feature]:
-        """Features to compose the feature set."""
-        return self.__features
-
-    @features.setter
-    def features(self, value: List[Feature]):
-=======
     def keys(self) -> List[KeyFeature]:
-        """Attribute "keys" getter.
-
-        Returns:
-            List of KeyFeatures for this feature set.
-        """
+        """Key features to define this feature set."""
         return self.__keys
 
     @keys.setter
     def keys(self, value: List[KeyFeature]) -> None:
-        """Attribute "keys" setter.
-
-        Args:
-            value: used to set attribute "keys".
-        """
->>>>>>> 440f054d
         if not isinstance(value, list) or not all(
             isinstance(item, KeyFeature) for item in value
         ):
@@ -185,57 +97,12 @@
         self.__keys = value
 
     @property
-<<<<<<< HEAD
-    def feature_set_columns(self) -> List[str]:
-        """Output columns generated by the feature set construct."""
-        features_columns = [feature.get_output_columns() for feature in self.features]
-        return list(chain.from_iterable(features_columns))  # flatten
-
-    @property
-    def key_columns(self) -> List[str]:
-        """Column names to be defined as keys."""
-        return self.__key_columns
-
-    @key_columns.setter
-    def key_columns(self, value: List[str]):
-        if not isinstance(value, list):
-            raise ValueError("key_columns must be a list of key column names")
-        if not value or any(col not in self.feature_set_columns for col in value):
-            raise ValueError(
-                "Not all key_columns are in feature set, "
-                "key_columns = {}, Features = {}".format(
-                    value, self.feature_set_columns
-                )
-            )
-        self.__key_columns = value
-
-    @property
-    def timestamp_column(self) -> str:
-        """Column name to be defined as timestamp."""
-        return self.__timestamp_column
-
-    @timestamp_column.setter
-    def timestamp_column(self, value: str):
-        if value not in self.feature_set_columns:
-            raise ValueError(
-                "Timestamp column not found in feature set, "
-                "timestamp_column = {}, Features = {}"
-=======
     def timestamp(self) -> TimestampFeature:
-        """Attribute "timestamp" getter.
-
-        Returns:
-            TimestampFeature for this feature set.
-        """
+        """Defines a timestamp for each observation in this feature set."""
         return self.__timestamp
 
     @timestamp.setter
     def timestamp(self, value: TimestampFeature):
-        """Attribute "timestamp" setter.
-
-        Args:
-            value: used to set attribute "timestamp".
-        """
         if not isinstance(value, TimestampFeature):
             raise ValueError("timestamp needs to be a TimestampFeature object.")
 
@@ -247,20 +114,11 @@
 
     @property
     def features(self) -> List[Feature]:
-        """Attribute "features" getter.
-
-        Returns:
-            Features to compose the feature set.
-        """
+        """Features to compose the feature set."""
         return self.__features
 
     @features.setter
     def features(self, value: List[Feature]):
-        """Attribute "features" setter.
-
-        Args:
-            value: used to set attribute "features".
-        """
         if not isinstance(value, list) or not all(
             isinstance(item, Feature) for item in value
         ):
@@ -278,11 +136,12 @@
     def columns(self) -> List[str]:
         """All data columns within this feature set.
 
-        This references all data columns that will be created by the construct method,
-        given keys, timestamp and features of this feature set.
+        This references all data columns that will be created by the construct
+        method, given keys, timestamp and features of this feature set.
 
         Returns:
             List of column names built in this feature set.
+
         """
         return list(
             itertools.chain(
@@ -290,35 +149,21 @@
                     k.get_output_columns()
                     for k in self.keys + [self.timestamp] + self.features
                 ]
->>>>>>> 440f054d
             )
         )
 
-<<<<<<< HEAD
-    def construct(self, input_df: DataFrame) -> DataFrame:
-        """Use all the defined features to build the feature set dataframe.
+    def construct(self, dataframe: DataFrame) -> DataFrame:
+        """Use all the features to build the feature set dataframe.
 
         After that, there's the caching of the dataframe, however since cache()
         in Spark is lazy, an action is triggered in order to force persistence.
 
         Args:
-            input_df: input dataframe to be transformed by the features.
-=======
-    def construct(self, dataframe: DataFrame) -> DataFrame:
-        """Use all the features to build the feature set dataframe.
->>>>>>> 440f054d
-
-        Returns:
-            Dataframe with just the feature columns
-
-<<<<<<< HEAD
-=======
-        Args:
             dataframe: input dataframe to be transformed by the features.
 
         Returns:
             Spark dataframe with all the feature columns.
->>>>>>> 440f054d
+
         """
         if not isinstance(dataframe, DataFrame):
             raise ValueError("source_df must be a dataframe")
