"""Holds the Historical Feature Store writer class."""

import os

from pyspark.sql.dataframe import DataFrame

from butterfree.core.client import SparkClient
from butterfree.core.dataframe.verify_dataframe import VerifyDataframe
from butterfree.core.db.configs import AbstractWriteConfig, S3Config
from butterfree.core.transform import FeatureSet
from butterfree.core.writer.writer import Writer


class HistoricalFeatureStoreWriter(Writer):
    """Enable writing feature sets into the Historical Feature Store.

    Attributes:
<<<<<<< HEAD
        spark_client: client for spark connections with external services.
        db_config: object with access configuration to storage. More information
            about the module in 'butterfree.core.db.configs'. Default: S3Config.

    """

    def __init__(self, spark_client, db_config: AbstractWriteConfig = None):
        super().__init__(spark_client)
=======
        db_config: configuration with spark for databases or AWS S3 (default).
            For more information access the class in 'butterfree.core.db.configs'.
    """

    def __init__(self, db_config=None):
>>>>>>> 440f054d
        self.db_config = db_config or S3Config()

    def write(
        self, feature_set: FeatureSet, dataframe: DataFrame, spark_client: SparkClient
    ):
        """Loads the data from a feature set into the Historical Feature Store.

<<<<<<< HEAD
        Attributes:
            spark_client: client for spark connections with external services.
            db_config: object with access configuration to storage. More
                information about the module in 'butterfree.core.db.configs'.
                Default: S3Config.

=======
        Args:
            feature_set: object processed with feature_set informations.
            dataframe: spark dataframe containing data from a feature set.
            spark_client: client for spark connections with external services.
>>>>>>> 440f054d
        """
        s3_path = os.path.join(
            self.db_config.path, "historical", feature_set.entity, feature_set.name
        )

        validate_dataframe = VerifyDataframe(dataframe)
        validate_dataframe.checks()

        spark_client.write_table(
            dataframe=dataframe,
            database=self.db_config.database,
            table_name=feature_set.name,
            format_=self.db_config.format_,
            mode=self.db_config.mode,
            partition_by=self.db_config.partition_by,
            path=s3_path,
        )

<<<<<<< HEAD
    def validate(self, feature_set: FeatureSet, dataframe: DataFrame) -> bool:
        """Calculate metrics to validate data into Historical Feature Store.
=======
    def validate(
        self, feature_set: FeatureSet, dataframe: DataFrame, spark_client: SparkClient
    ):
        """Calculate dataframe rows to validate data into Feature Store.
>>>>>>> 440f054d

        Args:
            feature_set: object containing feature set metadata.
            dataframe: spark dataframe containing data from a feature set.
<<<<<<< HEAD
            feature_set: FeatureSet:
=======
            spark_client: client for spark connections with external services.
>>>>>>> 440f054d

        Returns:
            True for success validation, False otherwise
        """
        table_name = "{}.{}".format(self.db_config.database, feature_set.name)
        query_format_string = "SELECT COUNT(1) as row FROM {}"
        query_count = query_format_string.format(table_name)

        feature_store = spark_client.sql(query=query_count).collect().pop()["row"]

        dataframe = dataframe.count()

        return True if feature_store == dataframe else False<|MERGE_RESOLUTION|>--- conflicted
+++ resolved
@@ -6,7 +6,7 @@
 
 from butterfree.core.client import SparkClient
 from butterfree.core.dataframe.verify_dataframe import VerifyDataframe
-from butterfree.core.db.configs import AbstractWriteConfig, S3Config
+from butterfree.core.db.configs import S3Config
 from butterfree.core.transform import FeatureSet
 from butterfree.core.writer.writer import Writer
 
@@ -15,22 +15,12 @@
     """Enable writing feature sets into the Historical Feature Store.
 
     Attributes:
-<<<<<<< HEAD
-        spark_client: client for spark connections with external services.
-        db_config: object with access configuration to storage. More information
-            about the module in 'butterfree.core.db.configs'. Default: S3Config.
+        db_config: configuration with spark for databases or AWS S3 (default).
+            For more information check module 'butterfree.core.db.configs'.
 
     """
 
-    def __init__(self, spark_client, db_config: AbstractWriteConfig = None):
-        super().__init__(spark_client)
-=======
-        db_config: configuration with spark for databases or AWS S3 (default).
-            For more information access the class in 'butterfree.core.db.configs'.
-    """
-
     def __init__(self, db_config=None):
->>>>>>> 440f054d
         self.db_config = db_config or S3Config()
 
     def write(
@@ -38,19 +28,11 @@
     ):
         """Loads the data from a feature set into the Historical Feature Store.
 
-<<<<<<< HEAD
-        Attributes:
-            spark_client: client for spark connections with external services.
-            db_config: object with access configuration to storage. More
-                information about the module in 'butterfree.core.db.configs'.
-                Default: S3Config.
-
-=======
         Args:
             feature_set: object processed with feature_set informations.
             dataframe: spark dataframe containing data from a feature set.
             spark_client: client for spark connections with external services.
->>>>>>> 440f054d
+
         """
         s3_path = os.path.join(
             self.db_config.path, "historical", feature_set.entity, feature_set.name
@@ -69,27 +51,20 @@
             path=s3_path,
         )
 
-<<<<<<< HEAD
-    def validate(self, feature_set: FeatureSet, dataframe: DataFrame) -> bool:
-        """Calculate metrics to validate data into Historical Feature Store.
-=======
     def validate(
         self, feature_set: FeatureSet, dataframe: DataFrame, spark_client: SparkClient
     ):
         """Calculate dataframe rows to validate data into Feature Store.
->>>>>>> 440f054d
 
         Args:
-            feature_set: object containing feature set metadata.
+            feature_set: object processed with feature_set informations.
             dataframe: spark dataframe containing data from a feature set.
-<<<<<<< HEAD
-            feature_set: FeatureSet:
-=======
             spark_client: client for spark connections with external services.
->>>>>>> 440f054d
 
         Returns:
-            True for success validation, False otherwise
+            False: fail validation.
+            True: success validation.
+
         """
         table_name = "{}.{}".format(self.db_config.database, feature_set.name)
         query_format_string = "SELECT COUNT(1) as row FROM {}"
