"""Writer entity."""

from abc import ABC, abstractmethod

from pyspark.sql.dataframe import DataFrame

from butterfree.core.client import SparkClient
from butterfree.core.transform import FeatureSet


class Writer(ABC):
    """Abstract base class for Writers.
<<<<<<< HEAD

    Attributes:
        spark_client: client for spark connections with external services.
        db_config: object with access configuration to storage. More information
            about the module in 'butterfree.core.db.configs'.
    """
=======
>>>>>>> 440f054d

    Args:
        spark_client: client for spark connections with external services.
    """

    @abstractmethod
    def write(
        self, feature_set: FeatureSet, dataframe: DataFrame, spark_client: SparkClient
    ):
        """Loads the data from a feature set into the Feature Store.

        Feature Store could be Online or Historical.

        Args:
            feature_set: object processed with feature_set informations.
<<<<<<< HEAD
            dataframe: dataframe containing records from a feature set.
        """

    @abstractmethod
    def validate(self, feature_set: FeatureSet, dataframe: DataFrame):
        """Calculate metrics to validate data into Feature Store.
=======
            dataframe: spark dataframe containing data from a feature set.
            spark_client: client for spark connections with external services.
        """

    @abstractmethod
    def validate(
        self, feature_set: FeatureSet, dataframe: DataFrame, spark_client: SparkClient
    ):
        """Calculate dataframe rows to validate data into Feature Store.
>>>>>>> 440f054d

        Args:
            feature_set: object containing feature set metadata.
            dataframe: spark dataframe containing data from a feature set.
<<<<<<< HEAD
            feature_set: FeatureSet:
=======
            spark_client: client for spark connections with external services.
>>>>>>> 440f054d

        Returns:
            True for success validation, False otherwise
        """<|MERGE_RESOLUTION|>--- conflicted
+++ resolved
@@ -10,18 +10,10 @@
 
 class Writer(ABC):
     """Abstract base class for Writers.
-<<<<<<< HEAD
-
-    Attributes:
-        spark_client: client for spark connections with external services.
-        db_config: object with access configuration to storage. More information
-            about the module in 'butterfree.core.db.configs'.
-    """
-=======
->>>>>>> 440f054d
 
     Args:
         spark_client: client for spark connections with external services.
+
     """
 
     @abstractmethod
@@ -33,17 +25,10 @@
         Feature Store could be Online or Historical.
 
         Args:
-            feature_set: object processed with feature_set informations.
-<<<<<<< HEAD
-            dataframe: dataframe containing records from a feature set.
-        """
+            feature_set: object processed with feature set metadata.
+            dataframe: Spark dataframe containing data from a feature set.
+            spark_client: client for Spark connections with external services.
 
-    @abstractmethod
-    def validate(self, feature_set: FeatureSet, dataframe: DataFrame):
-        """Calculate metrics to validate data into Feature Store.
-=======
-            dataframe: spark dataframe containing data from a feature set.
-            spark_client: client for spark connections with external services.
         """
 
     @abstractmethod
@@ -51,17 +36,14 @@
         self, feature_set: FeatureSet, dataframe: DataFrame, spark_client: SparkClient
     ):
         """Calculate dataframe rows to validate data into Feature Store.
->>>>>>> 440f054d
 
         Args:
-            feature_set: object containing feature set metadata.
-            dataframe: spark dataframe containing data from a feature set.
-<<<<<<< HEAD
-            feature_set: FeatureSet:
-=======
-            spark_client: client for spark connections with external services.
->>>>>>> 440f054d
+            feature_set: object processed with feature set metadata.
+            dataframe: Spark dataframe containing data from a feature set.
+            spark_client: client for Spark connections with external services.
 
         Returns:
-            True for success validation, False otherwise
+            False: fail validation.
+            True: success validation.
+
         """