--- conflicted
+++ resolved
@@ -208,13 +208,9 @@
             **options,
         )
 
-<<<<<<< HEAD
-    def create_temporary_view(self, dataframe: DataFrame, name: str) -> Optional[StreamingQuery]:
-=======
     def create_temporary_view(
         self, dataframe: DataFrame, name: str
     ) -> Optional[StreamingQuery]:
->>>>>>> ab8fc5a1
         """Create a temporary view from a given dataframe.
 
         Args:
@@ -222,18 +218,8 @@
             name: name of the temporary view.
 
         """
-<<<<<<< HEAD
-        return dataframe.createOrReplaceTempView(
-            name
-        ) if not dataframe.isStreaming else dataframe.writeStream.format(
-            "memory"
-        ).queryName(
-            name
-        ).start()
-=======
         return (
             dataframe.createOrReplaceTempView(name)
             if not dataframe.isStreaming
             else dataframe.writeStream.format("memory").queryName(name).start()
-        )
->>>>>>> ab8fc5a1
+        )