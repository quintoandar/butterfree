"""Holds the Historical Feature Store writer class."""

import os

from pyspark.sql.dataframe import DataFrame
from pyspark.sql.functions import dayofmonth, month, year

from butterfree.core.clients import SparkClient
from butterfree.core.configs import environment
from butterfree.core.configs.db import S3Config
from butterfree.core.constants import columns
from butterfree.core.constants.spark_constants import DEFAULT_NUM_PARTITIONS
from butterfree.core.dataframe_service import repartition_df
from butterfree.core.load.writers.writer import Writer
from butterfree.core.transform import FeatureSet


class HistoricalFeatureStoreWriter(Writer):
    """Enable writing feature sets into the Historical Feature Store.

    Attributes:
        db_config: configuration with spark for databases or AWS S3 (default).
            For more information check module 'butterfree.core.db.configs'.
        database: database to use in Spark metastore.
            By default FEATURE_STORE_HISTORICAL_DATABASE environment variable.
        num_partitions: value to use in repartition df before save.
        validation_threshold: lower and upper tolerance to using in count validation.
            The default value is defined in DEFAULT_VALIDATION_THRESHOLD property.
            For example: with a validation_threshold = 0.01 and a given calculated
            count on the dataframe equal to 100000 records, if the feature store
            return a count equal to 995000 an error will not be thrown  .
            Use validation_threshold = 0 to not use tolerance in the validation.
        debug_mode: "dry run" mode, write the result to a temporary view.

    Example:
        Simple example regarding HistoricalFeatureStoreWriter class instantiation.
        We can instantiate this class without db configurations, so the class get the
        S3Config() where it provides default configurations about AWS S3 service.
    >>> spark_client = SparkClient()
    >>> writer = HistoricalFeatureStoreWriter()
    >>> writer.write(feature_set=feature_set,
       ...           dataframe=dataframe,
       ...           spark_client=spark_client)

        However, we can define the db configurations,
        like write mode, file format and S3 bucket,
        and provide them to HistoricalFeatureStoreWriter.
    >>> spark_client = SparkClient()
    >>> config = S3Config(bucket="wonka.s3.forno.data.quintoandar.com.br",
        ...               mode="append",
        ...               format_="parquet")

    >>> writer = HistoricalFeatureStoreWriter(db_config=config)
    >>> writer.write(feature_set=feature_set,
       ...           dataframe=dataframe,
       ...           spark_client=spark_client)
        For what settings you can use on S3Config and default settings,
        to read S3Config class.

        We can instantiate HistoricalFeatureStoreWriter class to validate the writers,
        using the default or custom configs.
    >>> spark_client = SparkClient()
    >>> writer = HistoricalFeatureStoreWriter()
    >>> writer.validate(feature_set=feature_set,
       ...              dataframe=dataframe,
       ...              spark_client=spark_client)

        Both methods (writer and validate) will need the Spark Client,
        Feature Set and DataFrame, to write or to validate, according to
        HistoricalFeatureStoreWriter class arguments.

        P.S.: When load, the HistoricalFeatureStoreWrite partitions
        the data to improving queries performance.
        The partition are stored in separate folders in AWS S3,
        and to partition the data based on time (per year, month and day).
    """

    PARTITION_BY = [
        columns.PARTITION_YEAR,
        columns.PARTITION_MONTH,
        columns.PARTITION_DAY,
    ]

    DEFAULT_VALIDATION_THRESHOLD = 0.01

    def __init__(
        self,
        db_config=None,
        database=None,
        num_partitions=None,
        validation_threshold: float = DEFAULT_VALIDATION_THRESHOLD,
        debug_mode: bool = False,
    ):
        self.db_config = db_config or S3Config()
        self.database = database or environment.get_variable(
            "FEATURE_STORE_HISTORICAL_DATABASE"
        )
        self.num_partitions = num_partitions or DEFAULT_NUM_PARTITIONS
        self.validation_threshold = validation_threshold
        self.debug_mode = debug_mode

    def write(
        self, feature_set: FeatureSet, dataframe: DataFrame, spark_client: SparkClient,
    ):
        """Loads the data from a feature set into the Historical Feature Store.

        Args:
            feature_set: object processed with feature_set informations.
            dataframe: spark dataframe containing data from a feature set.
            spark_client: client for spark connections with external services.

        If the debug_mode is set to True, a temporary table with a name in the format:
        historical_feature_store__{feature_set.name} will be created instead of writing
        to the real historical feature store.

        """
        dataframe = self._create_partitions(dataframe)

        if self.debug_mode:
            spark_client.create_temporary_view(
<<<<<<< HEAD
                name=f"historical_feature_store__{feature_set.name}",
                dataframe=dataframe,
=======
                dataframe=dataframe,
                name=f"historical_feature_store__{feature_set.name}",
>>>>>>> aebd7213
            )
            return

        s3_key = os.path.join("historical", feature_set.entity, feature_set.name)
        spark_client.write_table(
            dataframe=dataframe,
            database=self.database,
            table_name=feature_set.name,
            partition_by=self.PARTITION_BY,
            **self.db_config.get_options(s3_key),
        )

    def _assert_validation_count(self, table_name, written_count, dataframe_count):
        lower_bound = (1 - self.validation_threshold) * written_count
        upper_bound = (1 + self.validation_threshold) * written_count
        validation = lower_bound <= dataframe_count <= upper_bound
        assert validation, (
            "Data written to the Historical Feature Store and read back "
            f"from {table_name} has a different count than the feature set dataframe. "
            f"\nNumber of rows in {table_name}: {written_count}."
            f"\nNumber of rows in the dataframe: {dataframe_count}."
        )

    def validate(
        self, feature_set: FeatureSet, dataframe: DataFrame, spark_client: SparkClient
    ):
        """Calculate dataframe rows to validate data into Feature Store.

        Args:
            feature_set: object processed with feature_set informations.
            dataframe: spark dataframe containing data from a feature set.
            spark_client: client for spark connections with external services.

        Raises:
            AssertionError: if count of written data doesn't match count in current
                feature set dataframe.

        """
        table_name = (
            f"{self.database}.{feature_set.name}"
            if not self.debug_mode
            else f"historical_feature_store__{feature_set.name}"
        )
        written_count = spark_client.read_table(table_name).count()
        dataframe_count = dataframe.count()
        self._assert_validation_count(table_name, written_count, dataframe_count)

    def _create_partitions(self, dataframe):
        # create year partition column
        dataframe = dataframe.withColumn(
            columns.PARTITION_YEAR, year(dataframe[columns.TIMESTAMP_COLUMN])
        )
        # create month partition column
        dataframe = dataframe.withColumn(
            columns.PARTITION_MONTH, month(dataframe[columns.TIMESTAMP_COLUMN])
        )
        # create day partition column
        dataframe = dataframe.withColumn(
            columns.PARTITION_DAY, dayofmonth(dataframe[columns.TIMESTAMP_COLUMN])
        )
        return repartition_df(dataframe, self.PARTITION_BY, self.num_partitions)<|MERGE_RESOLUTION|>--- conflicted
+++ resolved
@@ -118,13 +118,8 @@
 
         if self.debug_mode:
             spark_client.create_temporary_view(
-<<<<<<< HEAD
-                name=f"historical_feature_store__{feature_set.name}",
-                dataframe=dataframe,
-=======
                 dataframe=dataframe,
                 name=f"historical_feature_store__{feature_set.name}",
->>>>>>> aebd7213
             )
             return
 
