"""Holds the Online Feature Store writer class."""

import os
from typing import Any, List, Optional

from pyspark.sql import DataFrame, Window
from pyspark.sql.functions import col, row_number
from pyspark.sql.streaming import StreamingQuery

from butterfree.core.clients import SparkClient
from butterfree.core.configs.db import CassandraConfig
from butterfree.core.constants.columns import TIMESTAMP_COLUMN
from butterfree.core.load.writers.writer import Writer
from butterfree.core.transform import FeatureSet


class OnlineFeatureStoreWriter(Writer):
    """Enable writing feature sets into the Online Feature Store.

    Attributes:
        db_config: Spark configuration for connect databases.
            For more information check the module 'butterfree.core.db.configs'.
        debug_mode: "dry run" mode, write the result to a temporary view.

    Example:
        Simple example regarding OnlineFeatureStoreWriter class instantiation.
        We can instantiate this class without db configurations, so the class get the
        CassandraConfig() where it provides default configurations about CassandraDB.
    >>> spark_client = SparkClient()
    >>> writer = OnlineFeatureStoreWriter()
    >>> writer.write(feature_set=feature_set,
       ...           dataframe=dataframe,
       ...           spark_client=spark_client)

        However, we can define the db configurations and provide them to
        OnlineFeatureStoreWriter.
    >>> spark_client = SparkClient()
    >>> config = CassandraConfig(mode="overwrite",
        ...                      format_="parquet",
        ...                      keyspace="keyspace_name")

    >>> writer = OnlineFeatureStoreWriter(db_config=config)
    >>> writer.write(feature_set=feature_set,
       ...           dataframe=dataframe,
       ...           spark_client=spark_client)
        For what settings you can use on CassandraConfig and default settings,
        to read CassandraConfig class.

        We can instantiate OnlineFeatureStoreWriter class to validate the writers,
        using the default or custom configs.
    >>> spark_client = SparkClient()
    >>> writer = OnlineFeatureStoreWriter()
    >>> writer.validate(feature_set=feature_set,
       ...              dataframe=dataframe,
       ...              spark_client=spark_client)

        Both methods (writer and validate) will need the Spark Client,
        Feature Set and DataFrame, to write or to validate,
        according to OnlineFeatureStoreWriter class arguments.
    """

    def __init__(self, db_config=None, debug_mode: bool = False):
        self.db_config = db_config or CassandraConfig()
        self.debug_mode = debug_mode

    @staticmethod
    def filter_latest(dataframe: DataFrame, id_columns: List[Any]):
        """Filters latest data from the dataframe.

        Args:
            dataframe: spark dataframe containing data from a feature set.
            id_columns: unique identifier column set for this feature set.

        Returns:
            dataframe: contains only latest data for each unique id in the
                feature set.

        """
        if TIMESTAMP_COLUMN not in dataframe.columns:
            raise KeyError("DataFrame must have a 'ts' column to order by.")
        if id_columns is None or not id_columns:
            raise ValueError("Users must provide the unique identifiers.")
        missing = [c for c in id_columns if c not in dataframe.columns]
        if missing:
            raise KeyError(f"{missing} not found in the DataFrame.")

        window = Window.partitionBy(*id_columns).orderBy(col(TIMESTAMP_COLUMN).desc())
        return (
            dataframe.select(col("*"), row_number().over(window).alias("rn"),)
            .filter(col("rn") == 1)
            .drop("rn")
        )

    def write(
        self, feature_set: FeatureSet, dataframe: DataFrame, spark_client: SparkClient,
    ) -> Optional[StreamingQuery]:
        """Loads the latest data from a feature set into the Feature Store.

        Args:
            feature_set: object processed with feature set metadata.
            dataframe: Spark dataframe containing data from a feature set.
            spark_client: client for Spark connections with external services.

        Returns:
            Streaming handler if writing streaming df, None otherwise.

        If the debug_mode is set to True, a temporary table with a name in the format:
        online_feature_store__{feature_set.name} will be created instead of writing to
        the real online feature store.

        """
        if dataframe.isStreaming:
            if self.debug_mode:
                raise NotImplementedError(
                    "Writing stream df in debug_mod is not implemented yet."
                )

            checkpoint_path = (
                os.path.join(
                    self.db_config.stream_checkpoint_path,
                    feature_set.entity,
                    feature_set.name,
                )
                if self.db_config.stream_checkpoint_path
                else None
            )
            for table in [feature_set.name, feature_set.entity]:
                streaming_handler = spark_client.write_stream(
                    dataframe,
                    processing_time=self.db_config.stream_processing_time,
                    output_mode=self.db_config.stream_output_mode,
                    checkpoint_path=checkpoint_path,
                    format_=self.db_config.format_,
                    mode=self.db_config.mode,
                    **self.db_config.get_options(table=table),
                )
                return streaming_handler

        dataframe = self.filter_latest(
            dataframe=dataframe, id_columns=feature_set.keys_columns
        )

        if self.debug_mode:
            spark_client.create_temporary_view(
<<<<<<< HEAD
                name=f"online_feature_store__{feature_set.name}", dataframe=dataframe
=======
                dataframe=dataframe, name=f"online_feature_store__{feature_set.name}"
>>>>>>> aebd7213
            )
            return

        for table in [feature_set.name, feature_set.entity]:
            spark_client.write_dataframe(
                dataframe=dataframe,
                format_=self.db_config.format_,
                mode=self.db_config.mode,
                **self.db_config.get_options(table=table),
            )

    def validate(self, feature_set: FeatureSet, dataframe, spark_client: SparkClient):
        """Calculate dataframe rows to validate data into Feature Store.

        Args:
            feature_set: object processed with feature set metadata.
            dataframe: Spark dataframe containing data from a feature set.
            spark_client: client for Spark connections with external services.

        Raises:
            AssertionError: if validation fails.

        """
        # validation with online feature store can be done right now, since
        # this database can be updated by an streaming job while our ETL is running
        # therefore, creating in consistencies between this ETL feature set count and
        # the data already written to the FS.
        # TODO how to run data validations when a database has concurrent writes.
        pass

    def get_db_schema(self, feature_set: FeatureSet):
        """Get desired database schema.

        Args:
            feature_set: object processed with feature set metadata.

        Returns:
            Desired database schema.

        """
        db_schema = self.db_config.translate(feature_set.get_schema())
        return db_schema<|MERGE_RESOLUTION|>--- conflicted
+++ resolved
@@ -142,11 +142,7 @@
 
         if self.debug_mode:
             spark_client.create_temporary_view(
-<<<<<<< HEAD
-                name=f"online_feature_store__{feature_set.name}", dataframe=dataframe
-=======
                 dataframe=dataframe, name=f"online_feature_store__{feature_set.name}"
->>>>>>> aebd7213
             )
             return
 
