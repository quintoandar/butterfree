"""Migration entity."""

import logging
from abc import ABC, abstractmethod
from typing import Any, List, Tuple, Dict

from butterfree.pipelines import FeatureSetPipeline
from butterfree.transform import FeatureSet

FORMAT_RED = "\033[0;91m"
FORMAT_CYAN = "\033[0;96m"
FORMAT_GREEN = "\033[92m"
FORMAT_BOLD = "\033[0;1m"
FORMAT_BOLD_RED = "\033[1;91m"
FORMAT_BOLD_GREEN = "\033[1;92m"
FORMAT_BOLD_UNDERLINED_RED = "\033[1;4;91m"
CLEAR_FORMATTING = "\033[0m"


class Migration(ABC):
    """Abstract base class for Migrations."""

    @abstractmethod
    def create_query(self, fs_schema, db_schema, table_name) -> Any:
        """Create a query regarding a data source.

        Returns:
            Schema object.

        """

    @staticmethod
<<<<<<< HEAD
    def validate_schema(local_schema_object: List[Dict[str, Any]], db_schema_object: List[Dict[str, Any]]) -> Any:
=======
    def validate_schema(fs_schema, db_schema) -> Any:
>>>>>>> c4fa7abc
        """Provides schema validation for feature sets.

        Compares the schema of your local feature set to the
        corresponding table in a given database.

        Args:
            fs_schema: object that contains feature set's schemas.
            db_schema: object that contains db table schema.

        """
        mismatches = []

        for feature in fs_schema:
            matching_features = [
<<<<<<< HEAD
                x for x in db_schema_object if x["column_name"] == feature["column_name"]
=======
                x for x in db_schema if x["column_name"] == feature.name
>>>>>>> c4fa7abc
            ]

            if not matching_features:
                continue

            if feature["type"] == matching_features[0]["type"]:
                continue

            mismatches.append(
                (feature["column_name"], feature["type"], matching_features[0]["type"])
            )

<<<<<<< HEAD
        error_message = (
            f"{FORMAT_RED}"
            f"\nFeatures types mismatches found between Feature Set and Database:"
            f"{CLEAR_FORMATTING}"
        )

        for feature, fs_type, db_type in mismatches:
            error_message += (
                f"{FORMAT_RED}"
                f"\nColumn '{feature}' type is inconsistent:"
                f" '{fs_type}' (Feature Set) != '{db_type}' (Database)"
                f"{CLEAR_FORMATTING}"
            )

        assert not mismatches, error_message

        logging.info(
            f"{FORMAT_BOLD_GREEN}" f"Entity is consistent \\o/" f"{CLEAR_FORMATTING}"
        )

    @abstractmethod
    def get_schema(self, feature_set: FeatureSet) -> List[Dict[str, Any]]:
        """Get a table schema in the respective database.

        Returns:
            Schema object.

        """

    @abstractmethod
    def apply_migration(self, *args, **kwargs) -> None:
=======
    @abstractmethod
    def apply_migration(self, query, db_client) -> None:
>>>>>>> c4fa7abc
        """Apply the migration in the respective database."""

    @staticmethod
    def _parse_feature_set_pipeline(
        feature_set_pipeline: FeatureSetPipeline,
    ) -> List[Tuple[str, FeatureSet]]:
        feature_set = feature_set_pipeline.feature_set
<<<<<<< HEAD
        writers = [writer.db_config._migration_class for writer in feature_set_pipeline.sink.writers]
=======
        writers = [
            writer.dbconfig._migration_class
            for writer in feature_set_pipeline.sink.writers
        ]
>>>>>>> c4fa7abc

        return [(writer, feature_set) for writer in writers]

    def send_logs_to_s3(self) -> None:
        """Send all migration logs to S3."""
        pass

    def migration(self, pipelines: List[FeatureSetPipeline]) -> None:
        """Construct and apply the migrations"""
        db_list = [self._parse_feature_set_pipeline(pipeline) for pipeline in pipelines]

        for db_client, fs in db_list:
            try:
                db_schema = db_client.get_table_schema(table_name=fs.name)
            except RuntimeError:
                continue
            fs_schema = fs.get_schema()

            self.validate_schema(fs_schema, db_schema)
            query = self.create_query(fs_schema, db_schema, fs.name)
            self.apply_migration(db_client, query)
            self.send_logs_to_s3()<|MERGE_RESOLUTION|>--- conflicted
+++ resolved
@@ -30,11 +30,7 @@
         """
 
     @staticmethod
-<<<<<<< HEAD
-    def validate_schema(local_schema_object: List[Dict[str, Any]], db_schema_object: List[Dict[str, Any]]) -> Any:
-=======
-    def validate_schema(fs_schema, db_schema) -> Any:
->>>>>>> c4fa7abc
+    def validate_schema(fs_schema: List[Dict[str, Any]], db_schema: List[Dict[str, Any]]) -> Any:
         """Provides schema validation for feature sets.
 
         Compares the schema of your local feature set to the
@@ -49,11 +45,7 @@
 
         for feature in fs_schema:
             matching_features = [
-<<<<<<< HEAD
-                x for x in db_schema_object if x["column_name"] == feature["column_name"]
-=======
-                x for x in db_schema if x["column_name"] == feature.name
->>>>>>> c4fa7abc
+                x for x in db_schema if x["column_name"] == feature["column_name"]
             ]
 
             if not matching_features:
@@ -66,27 +58,6 @@
                 (feature["column_name"], feature["type"], matching_features[0]["type"])
             )
 
-<<<<<<< HEAD
-        error_message = (
-            f"{FORMAT_RED}"
-            f"\nFeatures types mismatches found between Feature Set and Database:"
-            f"{CLEAR_FORMATTING}"
-        )
-
-        for feature, fs_type, db_type in mismatches:
-            error_message += (
-                f"{FORMAT_RED}"
-                f"\nColumn '{feature}' type is inconsistent:"
-                f" '{fs_type}' (Feature Set) != '{db_type}' (Database)"
-                f"{CLEAR_FORMATTING}"
-            )
-
-        assert not mismatches, error_message
-
-        logging.info(
-            f"{FORMAT_BOLD_GREEN}" f"Entity is consistent \\o/" f"{CLEAR_FORMATTING}"
-        )
-
     @abstractmethod
     def get_schema(self, feature_set: FeatureSet) -> List[Dict[str, Any]]:
         """Get a table schema in the respective database.
@@ -97,11 +68,7 @@
         """
 
     @abstractmethod
-    def apply_migration(self, *args, **kwargs) -> None:
-=======
-    @abstractmethod
     def apply_migration(self, query, db_client) -> None:
->>>>>>> c4fa7abc
         """Apply the migration in the respective database."""
 
     @staticmethod
@@ -109,14 +76,10 @@
         feature_set_pipeline: FeatureSetPipeline,
     ) -> List[Tuple[str, FeatureSet]]:
         feature_set = feature_set_pipeline.feature_set
-<<<<<<< HEAD
-        writers = [writer.db_config._migration_class for writer in feature_set_pipeline.sink.writers]
-=======
         writers = [
-            writer.dbconfig._migration_class
+            writer.db_config._migration_class
             for writer in feature_set_pipeline.sink.writers
         ]
->>>>>>> c4fa7abc
 
         return [(writer, feature_set) for writer in writers]
 
