"""FeatureSetPipeline entity."""

from typing import List, Optional
<<<<<<< HEAD
=======

from pyspark.storagelevel import StorageLevel
>>>>>>> 583b6473

from butterfree.clients import SparkClient
from butterfree.dataframe_service import repartition_sort_df
from butterfree.extract import Source
from butterfree.load import Sink
from butterfree.transform import FeatureSet


class FeatureSetPipeline:
    """Defines a ETL pipeline for the construction of a feature set.

    Attributes:
        source: source of the data, the entry point of the pipeline.
        feature_set: feature set composed by features and context metadata.
        sink: sink used to write the output dataframe in the desired locations.
        spark_client: client used to access Spark connection.

    Example:
        This an example regarding the feature set pipeline definition. All
        sources, feature set (and its features) and writers are defined.

        >>> import os

        >>> from butterfree.pipelines import FeatureSetPipeline
        >>> from butterfree.constants.columns import TIMESTAMP_COLUMN
        >>> from butterfree.configs.db import MetastoreConfig
        >>> from butterfree.extract import Source
        >>> from butterfree.extract.readers import TableReader
        >>> from butterfree.transform import FeatureSet
        >>> from butterfree.transform.features import (
        ...     Feature,
        ...     KeyFeature,
        ...     TimestampFeature,
        ...)
        >>> from butterfree.transform.transformations import (
        ...     SparkFunctionTransform,
        ...     CustomTransform,
        ... )
        >>> from butterfree.load import Sink
        >>> from butterfree.load.writers import HistoricalFeatureStoreWriter
        >>> from pyspark.sql import functions

        >>> def divide(df, fs, column1, column2):
        ...     name = fs.get_output_columns()[0]
        ...     df = df.withColumn(name,
        ...            functions.col(column1) / functions.col(column2))
        ...     return df

        >>> pipeline = FeatureSetPipeline(
        ...    source=Source(
        ...        readers=[
        ...            TableReader(
        ...                id="table_reader_id",
        ...                database="table_reader_db",
        ...                table="table_reader_table",
        ...            ),
        ...        ],
        ...        query=f"select * from table_reader_id ",
        ...    ),
        ...    feature_set=FeatureSet(
        ...        name="feature_set",
        ...        entity="entity",
        ...        description="description",
        ...        features=[
        ...            Feature(
        ...                name="feature1",
        ...                description="test",
        ...            transformation=SparkFunctionTransform(
        ...                 functions=[Function(functions.avg, DataType.DOUBLE),
        ...                         Function(functions.stddev_pop, DataType.DOUBLE)],
        ...             ).with_window(
        ...                 partition_by="id",
        ...                 order_by=TIMESTAMP_COLUMN,
        ...                 mode="fixed_windows",
        ...                 window_definition=["2 minutes", "15 minutes"],
        ...             ),
        ...            ),
        ...            Feature(
        ...                name="divided_feature",
        ...                description="unit test",
        ...                transformation=CustomTransform(
        ...                    transformer=divide,
        ...                    column1="feature1",
        ...                    column2="feature2",
        ...                ),
        ...            ),
        ...        ],
        ...        keys=[
        ...            KeyFeature(
        ...                name="id",
        ...                description="The user's Main ID or device ID"
        ...            )
        ...        ],
        ...        timestamp=TimestampFeature(),
        ...    ),
        ...    sink=Sink(
        ...         writers=[
        ...            HistoricalFeatureStoreWriter(
        ...                db_config=MetastoreConfig(
        ...                    format_="parquet",
        ...                    path=os.path.join(
        ...                        os.path.dirname(os.path.abspath(__file__))
        ...                    ),
        ...                ),
        ...            )
        ...        ],
        ...    ),
        ...)

        >>> pipeline.run()

        This last method (run) will execute the pipeline flow, it'll read from
        the defined sources, compute all the transformations and save the data
        to the specified locations.

         We can run the pipeline over a range of dates by passing an end-date
        and a start-date, where it will only bring data within this date range.

        >>> pipeline.run(end_date="2020-08-04", start_date="2020-07-04")

        Or run up to a date, where it will only bring data up to the specific date.

        >>> pipeline.run(end_date="2020-08-04")

        Or just a specific date, where you will only bring data for that day.

        >>> pipeline.run_for_date(execution_date="2020-08-04")

    """

    def __init__(
        self,
        source: Source,
        feature_set: FeatureSet,
        sink: Sink,
        spark_client: Optional[SparkClient] = None,
    ):
        self.source = source
        self.feature_set = feature_set
        self.sink = sink
        self.spark_client = spark_client or SparkClient()

    @property
    def source(self) -> Source:
        """Source of the data, the entry point of the pipeline."""
        return self._source

    @source.setter
    def source(self, source: Source) -> None:
        if not isinstance(source, Source):
            raise ValueError("source must be a Source instance")
        self._source = source

    @property
    def feature_set(self) -> FeatureSet:
        """Feature set composed by features and context metadata."""
        return self._feature_set

    @feature_set.setter
    def feature_set(self, feature_set: FeatureSet) -> None:
        if not isinstance(feature_set, FeatureSet):
            raise ValueError("feature_set must be a FeatureSet instance")
        self._feature_set = feature_set

    @property
    def sink(self) -> Sink:
        """Sink used to write the output dataframe in the desired locations."""
        return self._sink

    @sink.setter
    def sink(self, sink: Sink) -> None:
        if not isinstance(sink, Sink):
            raise ValueError("sink must be a Sink instance")
        self._sink = sink

    @property
    def spark_client(self) -> SparkClient:
        """Client used to access Spark connection."""
        return self._spark_client

    @spark_client.setter
    def spark_client(self, spark_client: SparkClient) -> None:

        if not isinstance(spark_client, SparkClient):
            raise ValueError("spark_client must be a SparkClient instance")

        self._spark_client = spark_client

    def run(
        self,
        end_date: Optional[str] = None,
        partition_by: Optional[List[str]] = None,
        order_by: Optional[List[str]] = None,
        num_processors: Optional[int] = None,
        start_date: Optional[str] = None,
    ) -> None:
        """Runs the defined feature set pipeline.

        The pipeline consists in the following steps:
        - Constructs the input dataframe from the data source.
        - Construct the feature set dataframe using the defined Features.
        - Load the data to the configured sink locations.

        It's important to notice, however, that both parameters partition_by
        and num_processors are WIP, we intend to enhance their functionality
        soon. Use only if strictly necessary.

        """
<<<<<<< HEAD
=======
        # Step 1: Construct input dataframe from the source.
>>>>>>> 583b6473
        dataframe = self.source.construct(
            client=self.spark_client,
            start_date=self.feature_set.define_start_date(start_date),
            end_date=end_date,
        )

        # Step 2: Repartition and sort if required, avoid if not necessary.
        if partition_by:
            order_by = order_by or partition_by
            current_partitions = dataframe.rdd.getNumPartitions()
            optimal_partitions = num_processors or current_partitions
            if current_partitions != optimal_partitions:
                dataframe = repartition_sort_df(
                    dataframe, partition_by, order_by, num_processors
                )

        # Step 3: Construct the feature set dataframe using defined transformations.
        transformed_dataframe = self.feature_set.construct(
            dataframe=dataframe,
            client=self.spark_client,
            start_date=start_date,
            end_date=end_date,
            num_processors=num_processors,
        )

        if transformed_dataframe.storageLevel != StorageLevel(
            False, False, False, False, 1
        ):
            dataframe.unpersist()  # Clear the data from the cache (disk and memory)

        # Step 4: Load the data into the configured sink.
        self.sink.flush(
            dataframe=transformed_dataframe,
            feature_set=self.feature_set,
            spark_client=self.spark_client,
        )

        # Step 5: Validate the output if not streaming and data volume is reasonable.
        if not transformed_dataframe.isStreaming:
            self.sink.validate(
                dataframe=transformed_dataframe,
                feature_set=self.feature_set,
                spark_client=self.spark_client,
            )

    def run_for_date(
        self,
        execution_date: Optional[str] = None,
        partition_by: Optional[List[str]] = None,
        order_by: Optional[List[str]] = None,
        num_processors: Optional[int] = None,
    ) -> None:
        """Runs the defined feature set pipeline for a specific date.

        The pipeline consists in the following steps:

        - Constructs the input dataframe from the data source.
        - Construct the feature set dataframe using the defined Features.
        - Load the data to the configured sink locations.

        It's important to notice, however, that both parameters partition_by
        and num_processors are WIP, we intend to enhance their functionality
        soon. Use only if strictly necessary.
        """
        self.run(
            start_date=execution_date,
            end_date=execution_date,
            partition_by=partition_by,
            order_by=order_by,
            num_processors=num_processors,
        )<|MERGE_RESOLUTION|>--- conflicted
+++ resolved
@@ -1,11 +1,6 @@
 """FeatureSetPipeline entity."""
 
 from typing import List, Optional
-<<<<<<< HEAD
-=======
-
-from pyspark.storagelevel import StorageLevel
->>>>>>> 583b6473
 
 from butterfree.clients import SparkClient
 from butterfree.dataframe_service import repartition_sort_df
@@ -214,28 +209,19 @@
         soon. Use only if strictly necessary.
 
         """
-<<<<<<< HEAD
-=======
-        # Step 1: Construct input dataframe from the source.
->>>>>>> 583b6473
         dataframe = self.source.construct(
             client=self.spark_client,
             start_date=self.feature_set.define_start_date(start_date),
             end_date=end_date,
         )
 
-        # Step 2: Repartition and sort if required, avoid if not necessary.
         if partition_by:
             order_by = order_by or partition_by
-            current_partitions = dataframe.rdd.getNumPartitions()
-            optimal_partitions = num_processors or current_partitions
-            if current_partitions != optimal_partitions:
-                dataframe = repartition_sort_df(
-                    dataframe, partition_by, order_by, num_processors
-                )
-
-        # Step 3: Construct the feature set dataframe using defined transformations.
-        transformed_dataframe = self.feature_set.construct(
+            dataframe = repartition_sort_df(
+                dataframe, partition_by, order_by, num_processors
+            )
+
+        dataframe = self.feature_set.construct(
             dataframe=dataframe,
             client=self.spark_client,
             start_date=start_date,
@@ -243,22 +229,15 @@
             num_processors=num_processors,
         )
 
-        if transformed_dataframe.storageLevel != StorageLevel(
-            False, False, False, False, 1
-        ):
-            dataframe.unpersist()  # Clear the data from the cache (disk and memory)
-
-        # Step 4: Load the data into the configured sink.
         self.sink.flush(
-            dataframe=transformed_dataframe,
+            dataframe=dataframe,
             feature_set=self.feature_set,
             spark_client=self.spark_client,
         )
 
-        # Step 5: Validate the output if not streaming and data volume is reasonable.
-        if not transformed_dataframe.isStreaming:
+        if not dataframe.isStreaming:
             self.sink.validate(
-                dataframe=transformed_dataframe,
+                dataframe=dataframe,
                 feature_set=self.feature_set,
                 spark_client=self.spark_client,
             )
