--- conflicted
+++ resolved
@@ -1,9 +1,6 @@
 """CassandraClient entity."""
 
-<<<<<<< HEAD
 import logging
-=======
->>>>>>> 583b6473
 from ssl import CERT_REQUIRED, PROTOCOL_TLSv1
 from typing import Dict, List, Optional, Union
 
