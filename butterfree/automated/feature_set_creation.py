--- conflicted
+++ resolved
@@ -1,15 +1,8 @@
-<<<<<<< HEAD
 import re
 from dataclasses import dataclass
 from typing import List, Optional, Tuple
 
 import pandas as pd
-=======
-"""Class to auto-generate readers and features."""
-import re
-from typing import Optional
-
->>>>>>> ae4b6b6d
 from pyspark.sql import DataFrame
 
 from butterfree.constants.data_type import DataType
@@ -30,23 +23,16 @@
 }
 
 
-<<<<<<< HEAD
 @dataclass(frozen=True)
 class Table: # noqa: D101
     id: str
     database: str
     name: str
-=======
-def get_features_with_regex(sql_query):
-    """Return feature names from a SQL query."""
-    features = []
-    sql_query = " ".join(sql_query.split())
-    first_pattern = re.compile("[(]?([\w.*]+)[)]?,", re.IGNORECASE) # noqa
-    second_pattern = re.compile("(\w+)\s(from)", re.IGNORECASE) # noqa
->>>>>>> ae4b6b6d
 
 
 class FeatureSetCreation:
+    """Class to auto-generate readers and features."""
+
     def __init__(self):
         pass
 
@@ -64,14 +50,7 @@
                 if "." in feature:
                     feature = feature.split(".")[1]
 
-<<<<<<< HEAD
                 features.append(feature)
-=======
-def get_data_type(field_name, df):
-    """Return features data types according to a data sample."""
-    for field in df.schema.jsonValue()["fields"]:
-        if field["name"] == field_name:
->>>>>>> ae4b6b6d
 
         return features
 
@@ -93,14 +72,8 @@
                             ]
                         )
 
-<<<<<<< HEAD
                 return "." + BUTTERFREE_DTYPES[field["type"]]
         return ""
-=======
-def get_tables_with_regex(sql_query):
-    """Return table names from a SQL query."""
-    modified_sql_query = sql_query
->>>>>>> ae4b6b6d
 
     def _get_tables_with_regex(self, sql_query: str) -> Tuple[List[Table], str]:
         modified_sql_query = sql_query
@@ -139,7 +112,6 @@
 
         return tables, modified_sql_query
 
-<<<<<<< HEAD
     def get_readers(self, sql_query: str) -> str:
         """
         Extracts table readers from a SQL query and formats them as a string.
@@ -151,17 +123,6 @@
             str: A formatted string containing the table readers.
         """
         tables, modified_sql_query = self._get_tables_with_regex(sql_query.lower())
-=======
-class FeatureSetCreation:
-    """Class to auto-generate readers and features."""
-
-    def __init__(self):
-        pass
-
-    def get_readers(self, sql_query):
-        """Return butterfree formated readers according to a SQL query."""
-        tables, modified_sql_query = get_tables_with_regex(sql_query.lower())
->>>>>>> ae4b6b6d
         readers = []
         for table in tables:
             table_reader_string = f"""
@@ -190,7 +151,6 @@
 
         return final_string
 
-<<<<<<< HEAD
     def get_features(self, sql_query: str, df: Optional[DataFrame] = None) -> str:
         """
         Extract features from a SQL query and return them formatted as a string.
@@ -209,11 +169,6 @@
         """
 
         features = self._get_features_with_regex(sql_query)
-=======
-    def get_features(self, sql_query, df: Optional[DataFrame]):
-        """Return feature names and datatypes from a SQL query and a DataFrame."""
-        features = get_features_with_regex(sql_query)
->>>>>>> ae4b6b6d
         features_formatted = []
         for feature in features:
             description = feature.replace("__", " ").replace("_", " ").capitalize()
