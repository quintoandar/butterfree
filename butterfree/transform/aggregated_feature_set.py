"""AggregatedFeatureSet entity."""

import itertools
from datetime import datetime, timedelta
from functools import reduce
from typing import Any, Dict, List, Optional, Union

from pyspark import sql
from pyspark.sql import DataFrame, functions

from butterfree.clients import SparkClient
from butterfree.constants.window_definitions import ALLOWED_WINDOWS
from butterfree.dataframe_service import repartition_df
from butterfree.transform import FeatureSet
from butterfree.transform.features import Feature, KeyFeature, TimestampFeature
from butterfree.transform.transformations import AggregatedTransform
from butterfree.transform.utils import Window, date_range


class AggregatedFeatureSet(FeatureSet):
    """Holds metadata about the aggregated feature set.

    This class overrides some methods of the parent FeatureSet class and has specific
    methods for aggregations.

    The AggregatedTransform can only be used on AggregatedFeatureSets. The construct
    method will be responsible by collecting every feature's transformation definitions
    so it can run a groupby over the input dataframe, taking into account whether the
    user want's to run an rolling window aggregation, pivoting or just apply aggregation
    functions.

    Example:
        This an example regarding the aggregated feature set definition. All features
        and its transformations are defined.

    >>> from butterfree.transform.aggregated_feature_set import (
    ...       AggregatedFeatureSet
    ... )
    >>> from butterfree.transform.features import (
    ...     Feature,
    ...     KeyFeature,
    ...     TimestampFeature,
    ...)
    >>> from butterfree.transform.transformations import (
    ...     AggregatedTransform,
    ... )
    >>> from butterfree.constants import DataType
    >>> from butterfree.clients import SparkClient
    >>> from butterfree.transform.utils import Function
    >>> import pyspark.sql.functions as F
    >>> client = SparkClient()
    >>> client.conn.conf.set("spark.sql.session.timeZone", "UTC")
    >>> dataframe = client.conn.createDataFrame(
    ...     [
    ...         (1, "2020-01-01 13:01:00+000", 1000, "publicado"),
    ...         (2, "2020-01-01 14:01:00+000", 2000, "publicado"),
    ...         (1, "2020-01-02 13:01:00+000", 2000, "alugado"),
    ...         (1, "2020-01-03 13:01:00+000", 1000, "despublicado"),
    ...         (2, "2020-01-09 14:01:00+000", 1000, "despublicado"),
    ...     ],
    ...     ("id", "ts", "rent", "status"),
    ... )
    >>> dataframe = dataframe.withColumn("ts", dataframe["ts"].cast("timestamp"))
    >>> feature_set = AggregatedFeatureSet(
    ...    name="aggregated_feature_set",
    ...    entity="entity",
    ...    description="description",
    ...    features=[
    ...        Feature(
    ...            name="feature1",
    ...            description="test",
    ...            transformation=AggregatedTransform(
    ...                 functions=[
    ...                    Function(F.avg, DataType.DOUBLE),
    ...                    Function(F.stddev_pop, DataType.DOUBLE)],
    ...             ),
    ...             from_column="rent",
    ...        ),
    ...    ],
    ...    keys=[KeyFeature(name="id", description="lul")],
    ...    timestamp=TimestampFeature(from_column="ts"),
    ...)
    >>> result = feature_set.construct(
    ...     dataframe=dataframe,
    ...     client=client,
    ...     end_date="2020-01-15"
    ... )
    >>> result.show()
    +---+-------------------+-------------+----------------+
    | id|          timestamp|feature1__avg|feature1__stddev|
    +---+-------------------+-------------+----------------+
    |  1|2020-01-01 13:01:00|       1000.0|            null|
    |  1|2020-01-03 13:01:00|       1000.0|            null|
    |  1|2020-01-02 13:01:00|       2000.0|            null|
    |  2|2020-01-09 14:01:00|       1000.0|            null|
    |  2|2020-01-01 14:01:00|       2000.0|            null|
    +---+-------------------+-------------+----------------+

    Since you didn't define a window, the AggregateFeatureSet will always group by
    keys and timestamp feature columns. So in this example, there will be no changes to
    the dataframe, since it doesn't duplicate on id and timestamp :)

    Let's run one example with windows:

    >>> feature_set.with_windows(definitions=["3 days"])
    >>> result = feature_set.construct(
    ...     dataframe=dataframe,
    ...     client=client,
    ...     end_date="2020-01-15"
    ... )
    >>> result.orderBy("timestamp", "id").show()
    +---+-------------------+-----------------------------------------+
    | id|          timestamp|feature1__avg_over_3_days_rolling_windows|
    +---+-------------------+-----------------------------------------+
    |  1|2020-01-01 00:00:00|                                     null|
    |  2|2020-01-01 00:00:00|                                     null|
    |  1|2020-01-02 00:00:00|                                   1000.0|
    |  2|2020-01-02 00:00:00|                                   2000.0|
    |  1|2020-01-03 00:00:00|                                   1500.0|
    |  1|2020-01-04 00:00:00|                       1333.3333333333333|
    |  1|2020-01-05 00:00:00|                                   1500.0|
    |  2|2020-01-05 00:00:00|                                     null|
    |  1|2020-01-06 00:00:00|                                   1000.0|
    |  1|2020-01-07 00:00:00|                                     null|
    |  2|2020-01-10 00:00:00|                                   1000.0|
    |  2|2020-01-13 00:00:00|                                     null|
    +---+-------------------+-----------------------------------------+

    +---+-------------------+--------------------------------------------+
    | id|          timestamp|feature1__stddev_over_3_days_rolling_windows|
    +---+-------------------+--------------------------------------------+
    |  1|2020-01-01 00:00:00|                                        null|
    |  2|2020-01-01 00:00:00|                                        null|
    |  1|2020-01-02 00:00:00|                                        null|
    |  2|2020-01-02 00:00:00|                                        null|
    |  1|2020-01-03 00:00:00|                           707.1067811865476|
    |  1|2020-01-04 00:00:00|                           577.3502691896258|
    |  1|2020-01-05 00:00:00|                           707.1067811865476|
    |  2|2020-01-05 00:00:00|                                        null|
    |  1|2020-01-06 00:00:00|                                        null|
    |  1|2020-01-07 00:00:00|                                        null|
    |  2|2020-01-10 00:00:00|                                        null|
    |  2|2020-01-13 00:00:00|                                        null|
    +---+-------------------+--------------------------------------------+

    (Had to break down the table result.)

    And with pivot:

    >>> feature_set.with_pivot(column="status", values=["publicado", "despublicado"])
    +---+-------------------+-----------------------+--------------------------+
    | id|          timestamp|publicado_feature1__avg|publicado_feature1__stddev|
    +---+-------------------+-----------------------+--------------------------+
    |  1|2020-01-01 13:01:00|                 1000.0|                      null|
    |  2|2020-01-01 14:01:00|                 2000.0|                      null|
    |  1|2020-01-02 13:01:00|                   null|                      null|
    |  1|2020-01-03 13:01:00|                   null|                      null|
    |  2|2020-01-09 14:01:00|                   null|                      null|
    +---+-------------------+-----------------------+--------------------------+

    +---+-------------------+--------------------------+-----------------------------+
    | id|          timestamp|despublicado_feature1__avg|despublicado_feature1__stddev|
    +---+-------------------+--------------------------+-----------------------------+
    |  1|2020-01-01 13:01:00|                      null|                         null|
    |  2|2020-01-01 14:01:00|                      null|                         null|
    |  1|2020-01-02 13:01:00|                      null|                         null|
    |  1|2020-01-03 13:01:00|                    1000.0|                         null|
    |  2|2020-01-09 14:01:00|                    1000.0|                         null|
    +---+-------------------+--------------------------+-----------------------------+

    As you can see, we need to pass the values you want to pivot. It optimizes this
    processing in spark and allows ignoring values when pivoting. If you wanted to get
    the pivot aggregation for "alugado" too, just use:

    >>> feature_set.with_pivot(
    ...     column="status", values=["publicado", "despublicado", "alugado"]
    ... )

    You can also run it with pivot AND windows:

    >>> feature_set.with_pivot(
    ...     column="status",
    ...     values=["publicado", "despublicado", "alugado"]
    ... ).with_windows(definitions=["1 day", "2 weeks"])

    The construct method will execute the feature set, computing all the
    defined aggregated transformations at once.

    Remember: when using an AggregatedFeatureSet without window, the group will use the
    timestamp column.
    """

    def __init__(
        self,
        name: str,
        entity: str,
        description: str,
        keys: List[KeyFeature],
        timestamp: TimestampFeature,
        features: List[Feature],
        deduplicate_rows: bool = True,
        eager_evaluation: bool = True,
    ):
        self._windows: List[Any] = []
        self._pivot_column: Optional[str] = None
        self._pivot_values: Optional[List[Union[bool, float, int, str]]] = []
        self._distinct_subset: List[Any] = []
        self._distinct_keep: Optional[str] = None
        super(AggregatedFeatureSet, self).__init__(
            name,
            entity,
            description,
            keys,
            timestamp,
            features,
            deduplicate_rows,
            eager_evaluation,
        )

    @property
    def features(self) -> List[Feature]:
        """Features to compose the feature set."""
        return self.__features

    @features.setter
    def features(self, value: List[Feature]) -> None:
        if not isinstance(value, list) or not all(
            isinstance(item, Feature) for item in value
        ):
            raise ValueError("features needs to be a list of Feature objects.")

        feature_columns = self._get_features_columns(*value)
        if len(feature_columns) != len(set(feature_columns)):
            raise KeyError("feature columns will have duplicates.")

        if not self._has_aggregated_transform_only(value):
            raise ValueError(
                "You can't define a aggregated feature without aggregated transform. "
                "You need to use Feature Set."
            )

        self.__features = value

    @staticmethod
    def _has_aggregated_transform_only(features: List[Feature]) -> bool:
        """Aggregated Transform check.

        Checks if all transformations are AggregatedTransform within the scope of the
        AggregatedFeatureSet.

        Returns:
            True if there's a aggregation transform.

        """
        return all(
            [
                isinstance(feature.transformation, AggregatedTransform)
                for feature in features
            ]
        )

    @staticmethod
    def _build_feature_column_name(
        feature_column: str,
        pivot_value: Optional[Union[float, str]] = None,
        window: Optional[Window] = None,
    ) -> str:
        base_name = feature_column
        if pivot_value is not None:
            base_name = f"{pivot_value}_{base_name}"
        if window is not None:
            base_name = f"{base_name}_{window.get_name()}"

        return base_name

    @property
    def features_columns(self) -> List[str]:
        """Name of the columns of all features in feature set."""
        base_columns = list(
            itertools.chain(*[f.get_output_columns() for f in self.features])
        )

        pivot_values = self._pivot_values or [None]
        windows = self._windows or [None]
        feature_columns = [
            self._build_feature_column_name(fc, pivot_value=pv, window=w)
            for pv, fc, w in itertools.product(pivot_values, base_columns, windows)
        ]
        return feature_columns

    def with_distinct(self, subset: List, keep: str = "last") -> "AggregatedFeatureSet":
        """Add a distinct configuration for your aggregated feature set.

        Args:
            subset: the columns where it will identify duplicates.
            keep: determines which duplicates to keep. Default 'last'.
                - first : Ascending sorting by timestamp.
                - last : Descending sorting by timestamp.

        Returns:
            An AggregatedFeatureSet configured with distinct.
        """
        if keep not in ["last", "first"]:
            raise ValueError("The distinct keep param can only be 'last' or 'first'.")

        if not subset:
            raise ValueError("The distinct subset param can't be empty.")

        self._distinct_subset = subset
        self._distinct_keep = keep

        return self

    def with_windows(
        self, definitions: List[str], slide: Optional[str] = None
    ) -> "AggregatedFeatureSet":
        """Create a list with windows defined."""
        self._windows = [
            Window(
                partition_by=None,
                order_by=None,
                mode="rolling_windows",
                window_definition=definition,
                slide=slide,
            )
            for definition in definitions
        ]
        return self

    def with_pivot(
        self, column: str, values: Optional[List[Union[bool, float, int, str]]]
    ) -> "AggregatedFeatureSet":
        """Add a pivot configuration for your aggregated feature set.

        This means we will group the input data, pivot over the column parameter and
        run each aggregation function over the columns within each value group in
        the values parameter. In spark it will be something like:
        dataframe.groupBy(*group).pivot(column, values).agg(*aggregations)

        Args:
            column: the column, containing categorical values, to pivot on.
            values: the distinct values you want to be pivoted.

        Returns:
            An AggregatedFeatureSet configured with pivot.
        """
        self._pivot_column = column
        self._pivot_values = values
        return self

    def _get_base_dataframe(
        self, client: SparkClient, dataframe: DataFrame, end_date: str
    ) -> DataFrame:
        start_date = dataframe.agg(functions.min(self.timestamp_column)).take(1)[0][0]
        end_date = end_date or dataframe.agg(functions.max(self.timestamp_column)).take(
            1
        )[0][0] + timedelta(days=1)
        date_df = date_range.get_date_range(client, start_date, end_date)
        unique_keys = dataframe.dropDuplicates(subset=self.keys_columns).select(
            *self.keys_columns
        )

        return unique_keys.crossJoin(date_df)

    @staticmethod
    def _dataframe_join(
        left: DataFrame,
        right: DataFrame,
        on: List[str],
        how: str,
        num_processors: Optional[int] = None,
    ) -> DataFrame:
        # make both tables co-partitioned to improve join performance
        left = repartition_df(left, partition_by=on, num_processors=num_processors)
        right = repartition_df(right, partition_by=on, num_processors=num_processors)
        return left.join(right, on=on, how=how)

    def _aggregate(
        self,
        dataframe: DataFrame,
        features: List[Feature],
        window: Optional[Window] = None,
        num_processors: Optional[int] = None,
    ) -> DataFrame:
        aggregations = [
            c.function for f in features for c in f.transformation.aggregations
        ]

        groupby = self.keys_columns.copy()

        if window is not None:
            dataframe = dataframe.withColumn("window", window.get())
            groupby.append("window")
        else:
            groupby.append(self.timestamp_column)

        if self._distinct_subset:
            orderby = (
                functions.col(self.timestamp_column).desc()
                if self._distinct_keep == "last"
                else functions.col(self.timestamp_column).asc()
            )

            partition_window = (
                sql.Window()
                .partitionBy(*groupby, *self._distinct_subset)
                .orderBy(orderby)
            )

            dataframe = dataframe.withColumn(
                "keep_rn", functions.row_number().over(partition_window)
            ).filter("keep_rn = 1")

        current_partitions = dataframe.rdd.getNumPartitions()
        optimal_partitions = num_processors or current_partitions

        if current_partitions != optimal_partitions:
            dataframe = repartition_df(
                dataframe,
                partition_by=groupby,
                num_processors=optimal_partitions,
            )

        grouped_data = dataframe.groupby(*groupby)

        if self._pivot_column and self._pivot_values:
            grouped_data = grouped_data.pivot(self._pivot_column, self._pivot_values)

        aggregated = grouped_data.agg(*aggregations)

        return self._with_renamed_columns(aggregated, features, window)

    def _with_renamed_columns(
        self, aggregated: DataFrame, features: List[Feature], window: Optional[Window]
    ) -> DataFrame:
        old_columns = [
            c
            for c in aggregated.columns
            if c not in self.keys_columns + [self.timestamp_column, "window"]
        ]

        # the loop order here is really important
        # spark will always create the aggregated dataframe following the order:
        # pivot_value then aggregation function
        # so when we have 2 pivot values and 2 agg functions
        # the result columns will be something like: pivot_value1_function1,
        # pivot_value1_function_2, pivot_value2_function1 and pivot_value2_function2
        base_columns = list(
            itertools.chain(*[f.get_output_columns() for f in features])
        )
        pivot_values = self._pivot_values or [None]
        new_columns = [
            self._build_feature_column_name(fc, pivot_value=pv, window=window)
            for pv, fc in itertools.product(pivot_values, base_columns)
        ]

        type = [c.data_type for f in features for c in f.transformation.aggregations]
        if pivot_values != [None]:
            type = len(pivot_values) * type

        select = [
            f"cast(`{old_name}` as {dt.simpleString()}) as {new_name}"
            for old_name, new_name, dt in zip(old_columns, new_columns, type)
        ]
        if self._windows:
            select.append(f"window.end as {self.timestamp_column}")
        else:
            select.append(f"{self.timestamp_column}")

        select += [kc for kc in self.keys_columns]
        return aggregated.selectExpr(*select)

    def get_schema(self) -> List[Dict[str, Any]]:
        """Get feature set schema.

        Returns:
            List of dicts with the feature set schema.

        """
        schema = []
        for f in self.keys + [self.timestamp]:
            for c in self._get_features_columns(f):
                schema.append(
                    {
                        "column_name": c,
                        "type": f.dtype.spark,
                        "primary_key": True if isinstance(f, KeyFeature) else False,
                    }
                )
        pivot_values = self._pivot_values or [None]
        windows = self._windows or [None]

        for f in self.features:  # type: ignore
            combination = itertools.product(
                pivot_values, self._get_features_columns(f), windows
            )
            name = [
                self._build_feature_column_name(fc, pivot_value=pv, window=w)
                for pv, fc, w in combination
            ]
            type = [
                fc.data_type.spark
                for fc in f.transformation.functions
                for _ in range(len(pivot_values) * len(windows))
            ]

            for n, dt in zip(name, type):
                schema.append({"column_name": n, "type": dt, "primary_key": False})

        return schema

    @staticmethod
    def _get_biggest_window_in_days(definitions: List[str]) -> float:
        windows_list = []
        for window in definitions:
            windows_list.append(
                int(window.split()[0]) * ALLOWED_WINDOWS[window.split()[1]]
            )
        return max(windows_list) / (60 * 60 * 24)

    def define_start_date(self, start_date: Optional[str] = None) -> Optional[str]:
        """Get aggregated feature set start date.

        Args:
            start_date: start date regarding source dataframe.

        Returns:
            start date.
        """
        if self._windows and start_date:
            window_definition = [
                definition.frame_boundaries.window_definition
                for definition in self._windows
            ]
            biggest_window = self._get_biggest_window_in_days(window_definition)

            return (
                datetime.strptime(start_date, "%Y-%m-%d")
                - timedelta(days=int(biggest_window) + 1)
            ).strftime("%Y-%m-%d")

        return start_date

    def construct(
        self,
        dataframe: DataFrame,
        client: SparkClient,
        end_date: Optional[str] = None,
        num_processors: Optional[int] = None,
        start_date: Optional[str] = None,
    ) -> DataFrame:
        """Use all the features to build the feature set dataframe.

        After that, there's the caching of the dataframe, however since cache()
        in Spark is lazy, an action is triggered in order to force persistence,
        but we only cache if it is not a streaming spark dataframe.

        Args:
            dataframe: input dataframe to be transformed by the features.
            client: client responsible for connecting to Spark session.
            end_date: user defined max date for having aggregated data (exclusive).
            num_processors: cluster total number of processors for repartitioning.
            start_date: user defined min date for having aggregated data.

        Returns:
            Spark dataframe with all the feature columns.

        """
        if end_date is None and self._windows:
            raise ValueError(
                "When using aggregate with windows, one must give end_date."
            )

        if not isinstance(dataframe, DataFrame):
            raise ValueError("source_df must be a dataframe")

        pre_hook_df = self.run_pre_hooks(dataframe)

<<<<<<< HEAD
        output_df = pre_hook_df
        for feature in self.keys + [self.timestamp]:
            output_df = feature.transform(output_df)

        output_df = self.incremental_strategy.filter_with_incremental_strategy(
            dataframe=output_df, start_date=start_date, end_date=end_date
        )

        if self._windows and end_date is not None:
            # Run aggregations for each window
=======
        output_df = reduce(
            lambda df, feature: feature.transform(df),
            self.keys + [self.timestamp],
            pre_hook_df,
        )

        if self._windows and end_date is not None:
            # run aggregations for each window
>>>>>>> 32147839
            agg_list = [
                self._aggregate(
                    dataframe=output_df,
                    features=self.features,
                    window=w,
                    num_processors=num_processors,
                )
                for w in self._windows
            ]

            # prepare our left table, a cartesian product between distinct keys
            # and dates in range for this feature set

            # todo next versions won't use this logic anymore,
            # leaving for the client to correct the usage of aggregations
            # without events

            # keeping this logic to maintain the same behavior for already implemented
            # feature sets
<<<<<<< HEAD
=======

>>>>>>> 32147839
            if self._windows[0].slide == "1 day":
                base_df = self._get_base_dataframe(
                    client=client, dataframe=output_df, end_date=end_date
                )

<<<<<<< HEAD
                # Left join each aggregation result to our base dataframe
=======
                # left join each aggregation result to our base dataframe
>>>>>>> 32147839
                output_df = reduce(
                    lambda left, right: self._dataframe_join(
                        left,
                        right,
                        on=self.keys_columns + [self.timestamp_column],
                        how="left",
                        num_processors=num_processors,
                    ),
                    agg_list,
                    base_df,
                )
            else:
                output_df = reduce(
                    lambda left, right: self._dataframe_join(
                        left,
                        right,
                        on=self.keys_columns + [self.timestamp_column],
                        how="full_outer",
                        num_processors=num_processors,
                    ),
                    agg_list,
                )
        else:
            output_df = self._aggregate(output_df, features=self.features)

        output_df = self.incremental_strategy.filter_with_incremental_strategy(
            dataframe=output_df, start_date=start_date, end_date=end_date
        )

        output_df = output_df.select(*self.columns).replace(  # type: ignore
            float("nan"), None
        )

        if not output_df.isStreaming and self.deduplicate_rows:
            output_df = self._filter_duplicated_rows(output_df)

        post_hook_df = self.run_post_hooks(output_df)

<<<<<<< HEAD
        # Eager evaluation, only if needed and managable
        if not output_df.isStreaming and self.eager_evaluation:
            # Small dataframes only
            if output_df.count() < 1_000_000:
                post_hook_df.cache().count()
            else:
                post_hook_df.cache()  # Cache without materialization for large volumes
=======
        if not output_df.isStreaming and self.eager_evaluation:
            post_hook_df.cache().count()
>>>>>>> 32147839

        return post_hook_df<|MERGE_RESOLUTION|>--- conflicted
+++ resolved
@@ -576,7 +576,6 @@
 
         pre_hook_df = self.run_pre_hooks(dataframe)
 
-<<<<<<< HEAD
         output_df = pre_hook_df
         for feature in self.keys + [self.timestamp]:
             output_df = feature.transform(output_df)
@@ -587,16 +586,6 @@
 
         if self._windows and end_date is not None:
             # Run aggregations for each window
-=======
-        output_df = reduce(
-            lambda df, feature: feature.transform(df),
-            self.keys + [self.timestamp],
-            pre_hook_df,
-        )
-
-        if self._windows and end_date is not None:
-            # run aggregations for each window
->>>>>>> 32147839
             agg_list = [
                 self._aggregate(
                     dataframe=output_df,
@@ -616,20 +605,13 @@
 
             # keeping this logic to maintain the same behavior for already implemented
             # feature sets
-<<<<<<< HEAD
-=======
-
->>>>>>> 32147839
+
             if self._windows[0].slide == "1 day":
                 base_df = self._get_base_dataframe(
                     client=client, dataframe=output_df, end_date=end_date
                 )
 
-<<<<<<< HEAD
                 # Left join each aggregation result to our base dataframe
-=======
-                # left join each aggregation result to our base dataframe
->>>>>>> 32147839
                 output_df = reduce(
                     lambda left, right: self._dataframe_join(
                         left,
@@ -668,7 +650,6 @@
 
         post_hook_df = self.run_post_hooks(output_df)
 
-<<<<<<< HEAD
         # Eager evaluation, only if needed and managable
         if not output_df.isStreaming and self.eager_evaluation:
             # Small dataframes only
@@ -676,9 +657,5 @@
                 post_hook_df.cache().count()
             else:
                 post_hook_df.cache()  # Cache without materialization for large volumes
-=======
-        if not output_df.isStreaming and self.eager_evaluation:
-            post_hook_df.cache().count()
->>>>>>> 32147839
 
         return post_hook_df