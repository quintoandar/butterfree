"""AggregatedFeatureSet entity."""

import itertools
from datetime import datetime, timedelta
from functools import reduce
from typing import Any, Dict, List, Optional, Union

from pyspark import sql
from pyspark.sql import DataFrame, functions

from butterfree.clients import SparkClient
from butterfree.constants.window_definitions import ALLOWED_WINDOWS
from butterfree.dataframe_service import repartition_df
from butterfree.transform import FeatureSet
from butterfree.transform.features import Feature, KeyFeature, TimestampFeature
from butterfree.transform.transformations import AggregatedTransform
from butterfree.transform.utils import Window, date_range


class AggregatedFeatureSet(FeatureSet):
    """Holds metadata about the aggregated feature set.

    This class overrides some methods of the parent FeatureSet class and has specific
    methods for aggregations.

    The AggregatedTransform can only be used on AggregatedFeatureSets. The construct
    method will be responsible by collecting every feature's transformation definitions
    so it can run a groupby over the input dataframe, taking into account whether the
    user want's to run an rolling window aggregation, pivoting or just apply aggregation
    functions.

    Example:
        This an example regarding the aggregated feature set definition. All features
        and its transformations are defined.

    >>> from butterfree.transform.aggregated_feature_set import (
    ...       AggregatedFeatureSet
    ... )
    >>> from butterfree.transform.features import (
    ...     Feature,
    ...     KeyFeature,
    ...     TimestampFeature,
    ...)
    >>> from butterfree.transform.transformations import (
    ...     AggregatedTransform,
    ... )
    >>> from butterfree.constants import DataType
    >>> from butterfree.clients import SparkClient
    >>> from butterfree.transform.utils import Function
    >>> import pyspark.sql.functions as F
    >>> client = SparkClient()
    >>> client.conn.conf.set("spark.sql.session.timeZone", "UTC")
    >>> dataframe = client.conn.createDataFrame(
    ...     [
    ...         (1, "2020-01-01 13:01:00+000", 1000, "publicado"),
    ...         (2, "2020-01-01 14:01:00+000", 2000, "publicado"),
    ...         (1, "2020-01-02 13:01:00+000", 2000, "alugado"),
    ...         (1, "2020-01-03 13:01:00+000", 1000, "despublicado"),
    ...         (2, "2020-01-09 14:01:00+000", 1000, "despublicado"),
    ...     ],
    ...     ("id", "ts", "rent", "status"),
    ... )
    >>> dataframe = dataframe.withColumn("ts", dataframe["ts"].cast("timestamp"))
    >>> feature_set = AggregatedFeatureSet(
    ...    name="aggregated_feature_set",
    ...    entity="entity",
    ...    description="description",
    ...    features=[
    ...        Feature(
    ...            name="feature1",
    ...            description="test",
    ...            transformation=AggregatedTransform(
    ...                 functions=[
    ...                    Function(F.avg, DataType.DOUBLE),
    ...                    Function(F.stddev_pop, DataType.DOUBLE)],
    ...             ),
    ...             from_column="rent",
    ...        ),
    ...    ],
    ...    keys=[KeyFeature(name="id", description="lul")],
    ...    timestamp=TimestampFeature(from_column="ts"),
    ...)
    >>> result = feature_set.construct(
    ...     dataframe=dataframe,
    ...     client=client,
    ...     end_date="2020-01-15"
    ... )
    >>> result.show()
    +---+-------------------+-------------+----------------+
    | id|          timestamp|feature1__avg|feature1__stddev|
    +---+-------------------+-------------+----------------+
    |  1|2020-01-01 13:01:00|       1000.0|            null|
    |  1|2020-01-03 13:01:00|       1000.0|            null|
    |  1|2020-01-02 13:01:00|       2000.0|            null|
    |  2|2020-01-09 14:01:00|       1000.0|            null|
    |  2|2020-01-01 14:01:00|       2000.0|            null|
    +---+-------------------+-------------+----------------+

    Since you didn't define a window, the AggregateFeatureSet will always group by
    keys and timestamp feature columns. So in this example, there will be no changes to
    the dataframe, since it doesn't duplicate on id and timestamp :)

    Let's run one example with windows:

    >>> feature_set.with_windows(definitions=["3 days"])
    >>> result = feature_set.construct(
    ...     dataframe=dataframe,
    ...     client=client,
    ...     end_date="2020-01-15"
    ... )
    >>> result.orderBy("timestamp", "id").show()
    +---+-------------------+-----------------------------------------+
    | id|          timestamp|feature1__avg_over_3_days_rolling_windows|
    +---+-------------------+-----------------------------------------+
    |  1|2020-01-01 00:00:00|                                     null|
    |  2|2020-01-01 00:00:00|                                     null|
    |  1|2020-01-02 00:00:00|                                   1000.0|
    |  2|2020-01-02 00:00:00|                                   2000.0|
    |  1|2020-01-03 00:00:00|                                   1500.0|
    |  1|2020-01-04 00:00:00|                       1333.3333333333333|
    |  1|2020-01-05 00:00:00|                                   1500.0|
    |  2|2020-01-05 00:00:00|                                     null|
    |  1|2020-01-06 00:00:00|                                   1000.0|
    |  1|2020-01-07 00:00:00|                                     null|
    |  2|2020-01-10 00:00:00|                                   1000.0|
    |  2|2020-01-13 00:00:00|                                     null|
    +---+-------------------+-----------------------------------------+

    +---+-------------------+--------------------------------------------+
    | id|          timestamp|feature1__stddev_over_3_days_rolling_windows|
    +---+-------------------+--------------------------------------------+
    |  1|2020-01-01 00:00:00|                                        null|
    |  2|2020-01-01 00:00:00|                                        null|
    |  1|2020-01-02 00:00:00|                                        null|
    |  2|2020-01-02 00:00:00|                                        null|
    |  1|2020-01-03 00:00:00|                           707.1067811865476|
    |  1|2020-01-04 00:00:00|                           577.3502691896258|
    |  1|2020-01-05 00:00:00|                           707.1067811865476|
    |  2|2020-01-05 00:00:00|                                        null|
    |  1|2020-01-06 00:00:00|                                        null|
    |  1|2020-01-07 00:00:00|                                        null|
    |  2|2020-01-10 00:00:00|                                        null|
    |  2|2020-01-13 00:00:00|                                        null|
    +---+-------------------+--------------------------------------------+

    (Had to break down the table result.)

    And with pivot:

    >>> feature_set.with_pivot(column="status", values=["publicado", "despublicado"])
    +---+-------------------+-----------------------+--------------------------+
    | id|          timestamp|publicado_feature1__avg|publicado_feature1__stddev|
    +---+-------------------+-----------------------+--------------------------+
    |  1|2020-01-01 13:01:00|                 1000.0|                      null|
    |  2|2020-01-01 14:01:00|                 2000.0|                      null|
    |  1|2020-01-02 13:01:00|                   null|                      null|
    |  1|2020-01-03 13:01:00|                   null|                      null|
    |  2|2020-01-09 14:01:00|                   null|                      null|
    +---+-------------------+-----------------------+--------------------------+

    +---+-------------------+--------------------------+-----------------------------+
    | id|          timestamp|despublicado_feature1__avg|despublicado_feature1__stddev|
    +---+-------------------+--------------------------+-----------------------------+
    |  1|2020-01-01 13:01:00|                      null|                         null|
    |  2|2020-01-01 14:01:00|                      null|                         null|
    |  1|2020-01-02 13:01:00|                      null|                         null|
    |  1|2020-01-03 13:01:00|                    1000.0|                         null|
    |  2|2020-01-09 14:01:00|                    1000.0|                         null|
    +---+-------------------+--------------------------+-----------------------------+

    As you can see, we need to pass the values you want to pivot. It optimizes this
    processing in spark and allows ignoring values when pivoting. If you wanted to get
    the pivot aggregation for "alugado" too, just use:

    >>> feature_set.with_pivot(
    ...     column="status", values=["publicado", "despublicado", "alugado"]
    ... )

    You can also run it with pivot AND windows:

    >>> feature_set.with_pivot(
    ...     column="status",
    ...     values=["publicado", "despublicado", "alugado"]
    ... ).with_windows(definitions=["1 day", "2 weeks"])

    The construct method will execute the feature set, computing all the
    defined aggregated transformations at once.

    Remember: when using an AggregatedFeatureSet without window, the group will use the
    timestamp column.
    """

    def __init__(
        self,
        name: str,
        entity: str,
        description: str,
        keys: List[KeyFeature],
        timestamp: TimestampFeature,
        features: List[Feature],
        deduplicate_rows: bool = True,
        eager_evaluation: bool = True,
    ):
        self._windows: List[Any] = []
        self._pivot_column: Optional[str] = None
        self._pivot_values: Optional[List[Union[bool, float, int, str]]] = []
        self._distinct_subset: List[Any] = []
        self._distinct_keep: Optional[str] = None
        super(AggregatedFeatureSet, self).__init__(
            name,
            entity,
            description,
            keys,
            timestamp,
            features,
            deduplicate_rows,
            eager_evaluation,
        )

    @property
    def features(self) -> List[Feature]:
        """Features to compose the feature set."""
        return self.__features

    @features.setter
    def features(self, value: List[Feature]) -> None:
        if not isinstance(value, list) or not all(
            isinstance(item, Feature) for item in value
        ):
            raise ValueError("features needs to be a list of Feature objects.")

        feature_columns = self._get_features_columns(*value)
        if len(feature_columns) != len(set(feature_columns)):
            raise KeyError("feature columns will have duplicates.")

        if not self._has_aggregated_transform_only(value):
            raise ValueError(
                "You can't define a aggregated feature without aggregated transform. "
                "You need to use Feature Set."
            )

        self.__features = value

    @staticmethod
    def _has_aggregated_transform_only(features: List[Feature]) -> bool:
        """Aggregated Transform check.

        Checks if all transformations are AggregatedTransform within the scope of the
        AggregatedFeatureSet.

        Returns:
            True if there's a aggregation transform.

        """
        return all(
            [
                isinstance(feature.transformation, AggregatedTransform)
                for feature in features
            ]
        )

    @staticmethod
    def _build_feature_column_name(
        feature_column: str,
        pivot_value: Optional[Union[float, str]] = None,
        window: Optional[Window] = None,
    ) -> str:
        base_name = feature_column
        if pivot_value is not None:
            base_name = f"{pivot_value}_{base_name}"
        if window is not None:
            base_name = f"{base_name}_{window.get_name()}"

        return base_name

    @property
    def features_columns(self) -> List[str]:
        """Name of the columns of all features in feature set."""
        base_columns = list(
            itertools.chain(*[f.get_output_columns() for f in self.features])
        )

        pivot_values = self._pivot_values or [None]
        windows = self._windows or [None]
        feature_columns = [
            self._build_feature_column_name(fc, pivot_value=pv, window=w)
            for pv, fc, w in itertools.product(pivot_values, base_columns, windows)
        ]
        return feature_columns

    def with_distinct(self, subset: List, keep: str = "last") -> "AggregatedFeatureSet":
        """Add a distinct configuration for your aggregated feature set.

        Args:
            subset: the columns where it will identify duplicates.
            keep: determines which duplicates to keep. Default 'last'.
                - first : Ascending sorting by timestamp.
                - last : Descending sorting by timestamp.

        Returns:
            An AggregatedFeatureSet configured with distinct.
        """
        if keep not in ["last", "first"]:
            raise ValueError("The distinct keep param can only be 'last' or 'first'.")

        if not subset:
            raise ValueError("The distinct subset param can't be empty.")

        self._distinct_subset = subset
        self._distinct_keep = keep

        return self

    def with_windows(
        self, definitions: List[str], slide: Optional[str] = None
    ) -> "AggregatedFeatureSet":
        """Create a list with windows defined."""
        self._windows = [
            Window(
                partition_by=None,
                order_by=None,
                mode="rolling_windows",
                window_definition=definition,
                slide=slide,
            )
            for definition in definitions
        ]
        return self

    def with_pivot(
        self, column: str, values: Optional[List[Union[bool, float, int, str]]]
    ) -> "AggregatedFeatureSet":
        """Add a pivot configuration for your aggregated feature set.

        This means we will group the input data, pivot over the column parameter and
        run each aggregation function over the columns within each value group in
        the values parameter. In spark it will be something like:
        dataframe.groupBy(*group).pivot(column, values).agg(*aggregations)

        Args:
            column: the column, containing categorical values, to pivot on.
            values: the distinct values you want to be pivoted.

        Returns:
            An AggregatedFeatureSet configured with pivot.
        """
        self._pivot_column = column
        self._pivot_values = values
        return self

    def _get_base_dataframe(
        self, client: SparkClient, dataframe: DataFrame, end_date: str
    ) -> DataFrame:
        start_date = dataframe.agg(functions.min(self.timestamp_column)).take(1)[0][0]
        end_date = end_date or dataframe.agg(functions.max(self.timestamp_column)).take(
            1
        )[0][0] + timedelta(days=1)
        date_df = date_range.get_date_range(client, start_date, end_date)
        unique_keys = dataframe.dropDuplicates(subset=self.keys_columns).select(
            *self.keys_columns
        )

        return unique_keys.crossJoin(date_df)

    @staticmethod
    def _dataframe_join(
        left: DataFrame,
        right: DataFrame,
        on: List[str],
        how: str,
        num_processors: Optional[int] = None,
    ) -> DataFrame:
        # make both tables co-partitioned to improve join performance
        left = repartition_df(left, partition_by=on, num_processors=num_processors)
        right = repartition_df(right, partition_by=on, num_processors=num_processors)
        return left.join(right, on=on, how=how)

    def _aggregate(
        self,
        dataframe: DataFrame,
        features: List[Feature],
        window: Optional[Window] = None,
        num_processors: Optional[int] = None,
    ) -> DataFrame:
        aggregations = [
            c.function for f in features for c in f.transformation.aggregations
        ]

        groupby = self.keys_columns.copy()

        if window is not None:
            dataframe = dataframe.withColumn("window", window.get())
            groupby.append("window")
        else:
            groupby.append(self.timestamp_column)

        if self._distinct_subset:
            orderby = (
                functions.col(self.timestamp_column).desc()
                if self._distinct_keep == "last"
                else functions.col(self.timestamp_column).asc()
            )

            partition_window = (
                sql.Window()
                .partitionBy(*groupby, *self._distinct_subset)
                .orderBy(orderby)
            )

            dataframe = dataframe.withColumn(
                "keep_rn", functions.row_number().over(partition_window)
            ).filter("keep_rn = 1")

<<<<<<< HEAD
        current_partitions = dataframe.rdd.getNumPartitions()
        optimal_partitions = num_processors or current_partitions

        if current_partitions != optimal_partitions:
            dataframe = repartition_df(
                dataframe,
                partition_by=groupby,
                num_processors=optimal_partitions,
            )

=======
        # repartition to have all rows for each group at the same partition
        # by doing that, we won't have to shuffle data on grouping by id
        dataframe = repartition_df(
            dataframe,
            partition_by=groupby,
            num_processors=num_processors,
        )
>>>>>>> 8a15b10a
        grouped_data = dataframe.groupby(*groupby)

        if self._pivot_column and self._pivot_values:
            grouped_data = grouped_data.pivot(self._pivot_column, self._pivot_values)

        aggregated = grouped_data.agg(*aggregations)

        return self._with_renamed_columns(aggregated, features, window)

    def _with_renamed_columns(
        self, aggregated: DataFrame, features: List[Feature], window: Optional[Window]
    ) -> DataFrame:
        old_columns = [
            c
            for c in aggregated.columns
            if c not in self.keys_columns + [self.timestamp_column, "window"]
        ]

        # the loop order here is really important
        # spark will always create the aggregated dataframe following the order:
        # pivot_value then aggregation function
        # so when we have 2 pivot values and 2 agg functions
        # the result columns will be something like: pivot_value1_function1,
        # pivot_value1_function_2, pivot_value2_function1 and pivot_value2_function2
        base_columns = list(
            itertools.chain(*[f.get_output_columns() for f in features])
        )
        pivot_values = self._pivot_values or [None]
        new_columns = [
            self._build_feature_column_name(fc, pivot_value=pv, window=window)
            for pv, fc in itertools.product(pivot_values, base_columns)
        ]

        type = [c.data_type for f in features for c in f.transformation.aggregations]
        if pivot_values != [None]:
            type = len(pivot_values) * type

        select = [
            f"cast(`{old_name}` as {dt.simpleString()}) as {new_name}"
            for old_name, new_name, dt in zip(old_columns, new_columns, type)
        ]
        if self._windows:
            select.append(f"window.end as {self.timestamp_column}")
        else:
            select.append(f"{self.timestamp_column}")

        select += [kc for kc in self.keys_columns]
        return aggregated.selectExpr(*select)

    def get_schema(self) -> List[Dict[str, Any]]:
        """Get feature set schema.

        Returns:
            List of dicts with the feature set schema.

        """
        schema = []
        for f in self.keys + [self.timestamp]:
            for c in self._get_features_columns(f):
                schema.append(
                    {
                        "column_name": c,
                        "type": f.dtype.spark,
                        "primary_key": True if isinstance(f, KeyFeature) else False,
                    }
                )
        pivot_values = self._pivot_values or [None]
        windows = self._windows or [None]

        for f in self.features:  # type: ignore
            combination = itertools.product(
                pivot_values, self._get_features_columns(f), windows
            )
            name = [
                self._build_feature_column_name(fc, pivot_value=pv, window=w)
                for pv, fc, w in combination
            ]
            type = [
                fc.data_type.spark
                for fc in f.transformation.functions
                for _ in range(len(pivot_values) * len(windows))
            ]

            for n, dt in zip(name, type):
                schema.append({"column_name": n, "type": dt, "primary_key": False})

        return schema

    @staticmethod
    def _get_biggest_window_in_days(definitions: List[str]) -> float:
        windows_list = []
        for window in definitions:
            windows_list.append(
                int(window.split()[0]) * ALLOWED_WINDOWS[window.split()[1]]
            )
        return max(windows_list) / (60 * 60 * 24)

    def define_start_date(self, start_date: Optional[str] = None) -> Optional[str]:
        """Get aggregated feature set start date.

        Args:
            start_date: start date regarding source dataframe.

        Returns:
            start date.
        """
        if self._windows and start_date:
            window_definition = [
                definition.frame_boundaries.window_definition
                for definition in self._windows
            ]
            biggest_window = self._get_biggest_window_in_days(window_definition)

            return (
                datetime.strptime(start_date, "%Y-%m-%d")
                - timedelta(days=int(biggest_window) + 1)
            ).strftime("%Y-%m-%d")

        return start_date

    def construct(
        self,
        dataframe: DataFrame,
        client: SparkClient,
        end_date: Optional[str] = None,
        num_processors: Optional[int] = None,
        start_date: Optional[str] = None,
    ) -> DataFrame:
        """Use all the features to build the feature set dataframe.

        After that, there's the caching of the dataframe, however since cache()
        in Spark is lazy, an action is triggered in order to force persistence,
        but we only cache if it is not a streaming spark dataframe.

        Args:
            dataframe: input dataframe to be transformed by the features.
            client: client responsible for connecting to Spark session.
            end_date: user defined max date for having aggregated data (exclusive).
            num_processors: cluster total number of processors for repartitioning.
            start_date: user defined min date for having aggregated data.

        Returns:
            Spark dataframe with all the feature columns.

        """
        if end_date is None and self._windows:
            raise ValueError(
                "When using aggregate with windows, one must give end_date."
            )

        if not isinstance(dataframe, DataFrame):
            raise ValueError("source_df must be a dataframe")

        pre_hook_df = self.run_pre_hooks(dataframe)

        output_df = reduce(
            lambda df, feature: feature.transform(df),
            self.keys + [self.timestamp],
            pre_hook_df,
        )

        if self._windows and end_date is not None:
            # run aggregations for each window
            agg_list = [
                self._aggregate(
                    dataframe=output_df,
                    features=self.features,
                    window=w,
                    num_processors=num_processors,
                )
                for w in self._windows
            ]

            # prepare our left table, a cartesian product between distinct keys
            # and dates in range for this feature set

            # todo next versions won't use this logic anymore,
            # leaving for the client to correct the usage of aggregations
            # without events

            # keeping this logic to maintain the same behavior for already implemented
            # feature sets

            if self._windows[0].slide == "1 day":
                base_df = self._get_base_dataframe(
                    client=client, dataframe=output_df, end_date=end_date
                )

                # left join each aggregation result to our base dataframe
                output_df = reduce(
                    lambda left, right: self._dataframe_join(
                        left,
                        right,
                        on=self.keys_columns + [self.timestamp_column],
                        how="left",
                        num_processors=num_processors,
                    ),
                    agg_list,
                    base_df,
                )
            else:
                output_df = reduce(
                    lambda left, right: self._dataframe_join(
                        left,
                        right,
                        on=self.keys_columns + [self.timestamp_column],
                        how="full_outer",
                        num_processors=num_processors,
                    ),
                    agg_list,
                )
        else:
            output_df = self._aggregate(output_df, features=self.features)

        output_df = self.incremental_strategy.filter_with_incremental_strategy(
            dataframe=output_df, start_date=start_date, end_date=end_date
        )

        output_df = output_df.select(*self.columns).replace(  # type: ignore
            float("nan"), None
        )
<<<<<<< HEAD
        if not output_df.isStreaming and self.deduplicate_rows:
            output_df = self._filter_duplicated_rows(output_df)

        post_hook_df = self.run_post_hooks(output_df)

        if not output_df.isStreaming and self.eager_evaluation:
            post_hook_df.cache().count()

=======
        if not output_df.isStreaming:
            if self.deduplicate_rows:
                output_df = self._filter_duplicated_rows(output_df)
            if self.eager_evaluation:
                output_df.cache().count()

        post_hook_df = self.run_post_hooks(output_df)

>>>>>>> 8a15b10a
        return post_hook_df<|MERGE_RESOLUTION|>--- conflicted
+++ resolved
@@ -411,7 +411,6 @@
                 "keep_rn", functions.row_number().over(partition_window)
             ).filter("keep_rn = 1")
 
-<<<<<<< HEAD
         current_partitions = dataframe.rdd.getNumPartitions()
         optimal_partitions = num_processors or current_partitions
 
@@ -422,15 +421,6 @@
                 num_processors=optimal_partitions,
             )
 
-=======
-        # repartition to have all rows for each group at the same partition
-        # by doing that, we won't have to shuffle data on grouping by id
-        dataframe = repartition_df(
-            dataframe,
-            partition_by=groupby,
-            num_processors=num_processors,
-        )
->>>>>>> 8a15b10a
         grouped_data = dataframe.groupby(*groupby)
 
         if self._pivot_column and self._pivot_values:
@@ -652,7 +642,7 @@
         output_df = output_df.select(*self.columns).replace(  # type: ignore
             float("nan"), None
         )
-<<<<<<< HEAD
+        
         if not output_df.isStreaming and self.deduplicate_rows:
             output_df = self._filter_duplicated_rows(output_df)
 
@@ -661,14 +651,4 @@
         if not output_df.isStreaming and self.eager_evaluation:
             post_hook_df.cache().count()
 
-=======
-        if not output_df.isStreaming:
-            if self.deduplicate_rows:
-                output_df = self._filter_duplicated_rows(output_df)
-            if self.eager_evaluation:
-                output_df.cache().count()
-
-        post_hook_df = self.run_post_hooks(output_df)
-
->>>>>>> 8a15b10a
         return post_hook_df