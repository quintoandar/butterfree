--- conflicted
+++ resolved
@@ -642,10 +642,7 @@
         output_df = output_df.select(*self.columns).replace(  # type: ignore
             float("nan"), None
         )
-<<<<<<< HEAD
-=======
-
->>>>>>> 8d04d0be
+
         if not output_df.isStreaming and self.deduplicate_rows:
             output_df = self._filter_duplicated_rows(output_df)
 
