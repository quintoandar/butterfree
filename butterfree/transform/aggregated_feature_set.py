"""AggregatedFeatureSet entity."""

import itertools
from datetime import datetime, timedelta
from functools import reduce
from typing import Any, Dict, List, Optional, Union

from pyspark import sql
from pyspark.sql import DataFrame, functions

from butterfree.clients import SparkClient
from butterfree.constants.window_definitions import ALLOWED_WINDOWS
from butterfree.dataframe_service import repartition_df
from butterfree.transform import FeatureSet
from butterfree.transform.features import Feature, KeyFeature, TimestampFeature
from butterfree.transform.transformations import AggregatedTransform
from butterfree.transform.utils import Window, date_range


class AggregatedFeatureSet(FeatureSet):
    """Holds metadata about the aggregated feature set.

    This class overrides some methods of the parent FeatureSet class and has specific
    methods for aggregations.

    The AggregatedTransform can only be used on AggregatedFeatureSets. The construct
    method will be responsible by collecting every feature's transformation definitions
    so it can run a groupby over the input dataframe, taking into account whether the
    user want's to run an rolling window aggregation, pivoting or just apply aggregation
    functions.

    Example:
        This an example regarding the aggregated feature set definition. All features
        and its transformations are defined.

    >>> from butterfree.transform.aggregated_feature_set import (
    ...       AggregatedFeatureSet
    ... )
    >>> from butterfree.transform.features import (
    ...     Feature,
    ...     KeyFeature,
    ...     TimestampFeature,
    ...)
    >>> from butterfree.transform.transformations import (
    ...     AggregatedTransform,
    ... )
    >>> from butterfree.constants import DataType
    >>> from butterfree.clients import SparkClient
    >>> from butterfree.transform.utils import Function
    >>> import pyspark.sql.functions as F
    >>> client = SparkClient()
    >>> client.conn.conf.set("spark.sql.session.timeZone", "UTC")
    >>> dataframe = client.conn.createDataFrame(
    ...     [
    ...         (1, "2020-01-01 13:01:00+000", 1000, "publicado"),
    ...         (2, "2020-01-01 14:01:00+000", 2000, "publicado"),
    ...         (1, "2020-01-02 13:01:00+000", 2000, "alugado"),
    ...         (1, "2020-01-03 13:01:00+000", 1000, "despublicado"),
    ...         (2, "2020-01-09 14:01:00+000", 1000, "despublicado"),
    ...     ],
    ...     ("id", "ts", "rent", "status"),
    ... )
    >>> dataframe = dataframe.withColumn("ts", dataframe["ts"].cast("timestamp"))
    >>> feature_set = AggregatedFeatureSet(
    ...    name="aggregated_feature_set",
    ...    entity="entity",
    ...    description="description",
    ...    features=[
    ...        Feature(
    ...            name="feature1",
    ...            description="test",
    ...            transformation=AggregatedTransform(
    ...                 functions=[
    ...                    Function(F.avg, DataType.DOUBLE),
    ...                    Function(F.stddev_pop, DataType.DOUBLE)],
    ...             ),
    ...             from_column="rent",
    ...        ),
    ...    ],
    ...    keys=[KeyFeature(name="id", description="lul")],
    ...    timestamp=TimestampFeature(from_column="ts"),
    ...)
    >>> result = feature_set.construct(
    ...     dataframe=dataframe,
    ...     client=client,
    ...     end_date="2020-01-15"
    ... )
    >>> result.show()
    +---+-------------------+-------------+----------------+
    | id|          timestamp|feature1__avg|feature1__stddev|
    +---+-------------------+-------------+----------------+
    |  1|2020-01-01 13:01:00|       1000.0|            null|
    |  1|2020-01-03 13:01:00|       1000.0|            null|
    |  1|2020-01-02 13:01:00|       2000.0|            null|
    |  2|2020-01-09 14:01:00|       1000.0|            null|
    |  2|2020-01-01 14:01:00|       2000.0|            null|
    +---+-------------------+-------------+----------------+

    Since you didn't define a window, the AggregateFeatureSet will always group by
    keys and timestamp feature columns. So in this example, there will be no changes to
    the dataframe, since it doesn't duplicate on id and timestamp :)

    Let's run one example with windows:

    >>> feature_set.with_windows(definitions=["3 days"])
    >>> result = feature_set.construct(
    ...     dataframe=dataframe,
    ...     client=client,
    ...     end_date="2020-01-15"
    ... )
    >>> result.orderBy("timestamp", "id").show()
    +---+-------------------+-----------------------------------------+
    | id|          timestamp|feature1__avg_over_3_days_rolling_windows|
    +---+-------------------+-----------------------------------------+
    |  1|2020-01-01 00:00:00|                                     null|
    |  2|2020-01-01 00:00:00|                                     null|
    |  1|2020-01-02 00:00:00|                                   1000.0|
    |  2|2020-01-02 00:00:00|                                   2000.0|
    |  1|2020-01-03 00:00:00|                                   1500.0|
    |  1|2020-01-04 00:00:00|                       1333.3333333333333|
    |  1|2020-01-05 00:00:00|                                   1500.0|
    |  2|2020-01-05 00:00:00|                                     null|
    |  1|2020-01-06 00:00:00|                                   1000.0|
    |  1|2020-01-07 00:00:00|                                     null|
    |  2|2020-01-10 00:00:00|                                   1000.0|
    |  2|2020-01-13 00:00:00|                                     null|
    +---+-------------------+-----------------------------------------+

    +---+-------------------+--------------------------------------------+
    | id|          timestamp|feature1__stddev_over_3_days_rolling_windows|
    +---+-------------------+--------------------------------------------+
    |  1|2020-01-01 00:00:00|                                        null|
    |  2|2020-01-01 00:00:00|                                        null|
    |  1|2020-01-02 00:00:00|                                        null|
    |  2|2020-01-02 00:00:00|                                        null|
    |  1|2020-01-03 00:00:00|                           707.1067811865476|
    |  1|2020-01-04 00:00:00|                           577.3502691896258|
    |  1|2020-01-05 00:00:00|                           707.1067811865476|
    |  2|2020-01-05 00:00:00|                                        null|
    |  1|2020-01-06 00:00:00|                                        null|
    |  1|2020-01-07 00:00:00|                                        null|
    |  2|2020-01-10 00:00:00|                                        null|
    |  2|2020-01-13 00:00:00|                                        null|
    +---+-------------------+--------------------------------------------+

    (Had to break down the table result.)

    And with pivot:

    >>> feature_set.with_pivot(column="status", values=["publicado", "despublicado"])
    +---+-------------------+-----------------------+--------------------------+
    | id|          timestamp|publicado_feature1__avg|publicado_feature1__stddev|
    +---+-------------------+-----------------------+--------------------------+
    |  1|2020-01-01 13:01:00|                 1000.0|                      null|
    |  2|2020-01-01 14:01:00|                 2000.0|                      null|
    |  1|2020-01-02 13:01:00|                   null|                      null|
    |  1|2020-01-03 13:01:00|                   null|                      null|
    |  2|2020-01-09 14:01:00|                   null|                      null|
    +---+-------------------+-----------------------+--------------------------+

    +---+-------------------+--------------------------+-----------------------------+
    | id|          timestamp|despublicado_feature1__avg|despublicado_feature1__stddev|
    +---+-------------------+--------------------------+-----------------------------+
    |  1|2020-01-01 13:01:00|                      null|                         null|
    |  2|2020-01-01 14:01:00|                      null|                         null|
    |  1|2020-01-02 13:01:00|                      null|                         null|
    |  1|2020-01-03 13:01:00|                    1000.0|                         null|
    |  2|2020-01-09 14:01:00|                    1000.0|                         null|
    +---+-------------------+--------------------------+-----------------------------+

    As you can see, we need to pass the values you want to pivot. It optimizes this
    processing in spark and allows ignoring values when pivoting. If you wanted to get
    the pivot aggregation for "alugado" too, just use:

    >>> feature_set.with_pivot(
    ...     column="status", values=["publicado", "despublicado", "alugado"]
    ... )

    You can also run it with pivot AND windows:

    >>> feature_set.with_pivot(
    ...     column="status",
    ...     values=["publicado", "despublicado", "alugado"]
    ... ).with_windows(definitions=["1 day", "2 weeks"])

    The construct method will execute the feature set, computing all the
    defined aggregated transformations at once.

    Remember: when using an AggregatedFeatureSet without window, the group will use the
    timestamp column.
    """

    def __init__(
        self,
        name: str,
        entity: str,
        description: str,
        keys: List[KeyFeature],
        timestamp: TimestampFeature,
        features: List[Feature],
        deduplicate_rows: bool = True,
        eager_evaluation: bool = True,
    ):
        self._windows: List[Any] = []
        self._pivot_column: Optional[str] = None
        self._pivot_values: Optional[List[Union[bool, float, int, str]]] = []
        self._distinct_subset: List[Any] = []
        self._distinct_keep: Optional[str] = None
        super(AggregatedFeatureSet, self).__init__(
            name,
            entity,
            description,
            keys,
            timestamp,
            features,
            deduplicate_rows,
            eager_evaluation,
        )

    @property
    def features(self) -> List[Feature]:
        """Features to compose the feature set."""
        return self.__features

    @features.setter
    def features(self, value: List[Feature]) -> None:
        if not isinstance(value, list) or not all(
            isinstance(item, Feature) for item in value
        ):
            raise ValueError("features needs to be a list of Feature objects.")

        feature_columns = self._get_features_columns(*value)
        if len(feature_columns) != len(set(feature_columns)):
            raise KeyError("feature columns will have duplicates.")

        if not self._has_aggregated_transform_only(value):
            raise ValueError(
                "You can't define a aggregated feature without aggregated transform. "
                "You need to use Feature Set."
            )

        self.__features = value

    @staticmethod
    def _has_aggregated_transform_only(features: List[Feature]) -> bool:
        """Aggregated Transform check.

        Checks if all transformations are AggregatedTransform within the scope of the
        AggregatedFeatureSet.

        Returns:
            True if there's a aggregation transform.

        """
        return all(
            [
                isinstance(feature.transformation, AggregatedTransform)
                for feature in features
            ]
        )

    @staticmethod
    def _build_feature_column_name(
        feature_column: str,
        pivot_value: Optional[Union[float, str]] = None,
        window: Optional[Window] = None,
    ) -> str:
        base_name = feature_column
        if pivot_value is not None:
            base_name = f"{pivot_value}_{base_name}"
        if window is not None:
            base_name = f"{base_name}_{window.get_name()}"

        return base_name

    @property
    def features_columns(self) -> List[str]:
        """Name of the columns of all features in feature set."""
        base_columns = list(
            itertools.chain(*[f.get_output_columns() for f in self.features])
        )

        pivot_values = self._pivot_values or [None]
        windows = self._windows or [None]
        feature_columns = [
            self._build_feature_column_name(fc, pivot_value=pv, window=w)
            for pv, fc, w in itertools.product(pivot_values, base_columns, windows)
        ]
        return feature_columns

    def with_distinct(self, subset: List, keep: str = "last") -> "AggregatedFeatureSet":
        """Add a distinct configuration for your aggregated feature set.

        Args:
            subset: the columns where it will identify duplicates.
            keep: determines which duplicates to keep. Default 'last'.
                - first : Ascending sorting by timestamp.
                - last : Descending sorting by timestamp.

        Returns:
            An AggregatedFeatureSet configured with distinct.
        """
        if keep not in ["last", "first"]:
            raise ValueError("The distinct keep param can only be 'last' or 'first'.")

        if not subset:
            raise ValueError("The distinct subset param can't be empty.")

        self._distinct_subset = subset
        self._distinct_keep = keep

        return self

    def with_windows(
        self, definitions: List[str], slide: Optional[str] = None
    ) -> "AggregatedFeatureSet":
        """Create a list with windows defined."""
        self._windows = [
            Window(
                partition_by=None,
                order_by=None,
                mode="rolling_windows",
                window_definition=definition,
                slide=slide,
            )
            for definition in definitions
        ]
        return self

    def with_pivot(
        self, column: str, values: Optional[List[Union[bool, float, int, str]]]
    ) -> "AggregatedFeatureSet":
        """Add a pivot configuration for your aggregated feature set.

        This means we will group the input data, pivot over the column parameter and
        run each aggregation function over the columns within each value group in
        the values parameter. In spark it will be something like:
        dataframe.groupBy(*group).pivot(column, values).agg(*aggregations)

        Args:
            column: the column, containing categorical values, to pivot on.
            values: the distinct values you want to be pivoted.

        Returns:
            An AggregatedFeatureSet configured with pivot.
        """
        self._pivot_column = column
        self._pivot_values = values
        return self

    def _get_base_dataframe(
        self, client: SparkClient, dataframe: DataFrame, end_date: str
    ) -> DataFrame:
        start_date = dataframe.agg(functions.min(self.timestamp_column)).take(1)[0][0]
        end_date = end_date or dataframe.agg(functions.max(self.timestamp_column)).take(
            1
        )[0][0] + timedelta(days=1)
        date_df = date_range.get_date_range(client, start_date, end_date)
        unique_keys = dataframe.dropDuplicates(subset=self.keys_columns).select(
            *self.keys_columns
        )

        return unique_keys.crossJoin(date_df)

    @staticmethod
    def _dataframe_join(
        left: DataFrame,
        right: DataFrame,
        on: List[str],
        how: str,
        num_processors: Optional[int] = None,
    ) -> DataFrame:
        # make both tables co-partitioned to improve join performance
        left = repartition_df(left, partition_by=on, num_processors=num_processors)
        right = repartition_df(right, partition_by=on, num_processors=num_processors)
        return left.join(right, on=on, how=how)

    def _aggregate(
        self,
        dataframe: DataFrame,
        features: List[Feature],
        window: Optional[Window] = None,
        num_processors: Optional[int] = None,
    ) -> DataFrame:
        aggregations = [
            c.function for f in features for c in f.transformation.aggregations
        ]

        groupby = self.keys_columns.copy()

        if window is not None:
            dataframe = dataframe.withColumn("window", window.get())
            groupby.append("window")
        else:
            groupby.append(self.timestamp_column)

        if self._distinct_subset:
            orderby = (
                functions.col(self.timestamp_column).desc()
                if self._distinct_keep == "last"
                else functions.col(self.timestamp_column).asc()
            )

            partition_window = (
                sql.Window()
                .partitionBy(*groupby, *self._distinct_subset)
                .orderBy(orderby)
            )

            dataframe = dataframe.withColumn(
                "keep_rn", functions.row_number().over(partition_window)
            ).filter("keep_rn = 1")

<<<<<<< HEAD
        # repartition to have all rows for each group at the same partition
        # by doing that, we won't have to shuffle data on grouping by id
        dataframe = repartition_df(
            dataframe,
            partition_by=groupby,
            num_processors=num_processors,
        )
=======
        current_partitions = dataframe.rdd.getNumPartitions()
        optimal_partitions = num_processors or current_partitions

        if current_partitions != optimal_partitions:
            dataframe = repartition_df(
                dataframe,
                partition_by=groupby,
                num_processors=optimal_partitions,
            )

>>>>>>> 583b6473
        grouped_data = dataframe.groupby(*groupby)

        if self._pivot_column and self._pivot_values:
            grouped_data = grouped_data.pivot(self._pivot_column, self._pivot_values)

        aggregated = grouped_data.agg(*aggregations)

        return self._with_renamed_columns(aggregated, features, window)

    def _with_renamed_columns(
        self, aggregated: DataFrame, features: List[Feature], window: Optional[Window]
    ) -> DataFrame:
        old_columns = [
            c
            for c in aggregated.columns
            if c not in self.keys_columns + [self.timestamp_column, "window"]
        ]

        # the loop order here is really important
        # spark will always create the aggregated dataframe following the order:
        # pivot_value then aggregation function
        # so when we have 2 pivot values and 2 agg functions
        # the result columns will be something like: pivot_value1_function1,
        # pivot_value1_function_2, pivot_value2_function1 and pivot_value2_function2
        base_columns = list(
            itertools.chain(*[f.get_output_columns() for f in features])
        )
        pivot_values = self._pivot_values or [None]
        new_columns = [
            self._build_feature_column_name(fc, pivot_value=pv, window=window)
            for pv, fc in itertools.product(pivot_values, base_columns)
        ]

        type = [c.data_type for f in features for c in f.transformation.aggregations]
        if pivot_values != [None]:
            type = len(pivot_values) * type

        select = [
            f"cast(`{old_name}` as {dt.simpleString()}) as {new_name}"
            for old_name, new_name, dt in zip(old_columns, new_columns, type)
        ]
        if self._windows:
            select.append(f"window.end as {self.timestamp_column}")
        else:
            select.append(f"{self.timestamp_column}")

        select += [kc for kc in self.keys_columns]
        return aggregated.selectExpr(*select)

    def get_schema(self) -> List[Dict[str, Any]]:
        """Get feature set schema.

        Returns:
            List of dicts with the feature set schema.

        """
        schema = []
        for f in self.keys + [self.timestamp]:
            for c in self._get_features_columns(f):
                schema.append(
                    {
                        "column_name": c,
                        "type": f.dtype.spark,
                        "primary_key": True if isinstance(f, KeyFeature) else False,
                    }
                )
        pivot_values = self._pivot_values or [None]
        windows = self._windows or [None]

        for f in self.features:  # type: ignore
            combination = itertools.product(
                pivot_values, self._get_features_columns(f), windows
            )
            name = [
                self._build_feature_column_name(fc, pivot_value=pv, window=w)
                for pv, fc, w in combination
            ]
            type = [
                fc.data_type.spark
                for fc in f.transformation.functions
                for _ in range(len(pivot_values) * len(windows))
            ]

            for n, dt in zip(name, type):
                schema.append({"column_name": n, "type": dt, "primary_key": False})

        return schema

    @staticmethod
    def _get_biggest_window_in_days(definitions: List[str]) -> float:
        windows_list = []
        for window in definitions:
            windows_list.append(
                int(window.split()[0]) * ALLOWED_WINDOWS[window.split()[1]]
            )
        return max(windows_list) / (60 * 60 * 24)

    def define_start_date(self, start_date: Optional[str] = None) -> Optional[str]:
        """Get aggregated feature set start date.

        Args:
            start_date: start date regarding source dataframe.

        Returns:
            start date.
        """
        if self._windows and start_date:
            window_definition = [
                definition.frame_boundaries.window_definition
                for definition in self._windows
            ]
            biggest_window = self._get_biggest_window_in_days(window_definition)

            return (
                datetime.strptime(start_date, "%Y-%m-%d")
                - timedelta(days=int(biggest_window) + 1)
            ).strftime("%Y-%m-%d")

        return start_date

    def construct(
        self,
        dataframe: DataFrame,
        client: SparkClient,
        end_date: Optional[str] = None,
        num_processors: Optional[int] = None,
        start_date: Optional[str] = None,
    ) -> DataFrame:
        """Use all the features to build the feature set dataframe.

        After that, there's the caching of the dataframe, however since cache()
        in Spark is lazy, an action is triggered in order to force persistence,
        but we only cache if it is not a streaming spark dataframe.

        Args:
            dataframe: input dataframe to be transformed by the features.
            client: client responsible for connecting to Spark session.
            end_date: user defined max date for having aggregated data (exclusive).
            num_processors: cluster total number of processors for repartitioning.
            start_date: user defined min date for having aggregated data.

        Returns:
            Spark dataframe with all the feature columns.

        """
        if end_date is None and self._windows:
            raise ValueError(
                "When using aggregate with windows, one must give end_date."
            )

        if not isinstance(dataframe, DataFrame):
            raise ValueError("source_df must be a dataframe")

        pre_hook_df = self.run_pre_hooks(dataframe)

<<<<<<< HEAD
        output_df = reduce(
            lambda df, feature: feature.transform(df),
            self.keys + [self.timestamp],
            pre_hook_df,
        )

        if self._windows and end_date is not None:
            # run aggregations for each window
=======
        output_df = pre_hook_df
        for feature in self.keys + [self.timestamp]:
            output_df = feature.transform(output_df)

        output_df = self.incremental_strategy.filter_with_incremental_strategy(
            dataframe=output_df, start_date=start_date, end_date=end_date
        )

        if self._windows and end_date is not None:
            # Run aggregations for each window
>>>>>>> 583b6473
            agg_list = [
                self._aggregate(
                    dataframe=output_df,
                    features=self.features,
                    window=w,
                    num_processors=num_processors,
                )
                for w in self._windows
            ]

            # prepare our left table, a cartesian product between distinct keys
            # and dates in range for this feature set

            # todo next versions won't use this logic anymore,
            # leaving for the client to correct the usage of aggregations
            # without events

            # keeping this logic to maintain the same behavior for already implemented
            # feature sets
<<<<<<< HEAD

=======
>>>>>>> 583b6473
            if self._windows[0].slide == "1 day":
                base_df = self._get_base_dataframe(
                    client=client, dataframe=output_df, end_date=end_date
                )

<<<<<<< HEAD
                # left join each aggregation result to our base dataframe
=======
                # Left join each aggregation result to our base dataframe
>>>>>>> 583b6473
                output_df = reduce(
                    lambda left, right: self._dataframe_join(
                        left,
                        right,
                        on=self.keys_columns + [self.timestamp_column],
                        how="left",
                        num_processors=num_processors,
                    ),
                    agg_list,
                    base_df,
                )
            else:
                output_df = reduce(
                    lambda left, right: self._dataframe_join(
                        left,
                        right,
                        on=self.keys_columns + [self.timestamp_column],
                        how="full_outer",
                        num_processors=num_processors,
                    ),
                    agg_list,
                )
        else:
            output_df = self._aggregate(output_df, features=self.features)

        output_df = self.incremental_strategy.filter_with_incremental_strategy(
            dataframe=output_df, start_date=start_date, end_date=end_date
        )

        output_df = output_df.select(*self.columns).replace(  # type: ignore
            float("nan"), None
        )
<<<<<<< HEAD
        if not output_df.isStreaming:
            if self.deduplicate_rows:
                output_df = self._filter_duplicated_rows(output_df)
            if self.eager_evaluation:
                output_df.cache().count()

        post_hook_df = self.run_post_hooks(output_df)

=======

        if not output_df.isStreaming and self.deduplicate_rows:
            output_df = self._filter_duplicated_rows(output_df)

        post_hook_df = self.run_post_hooks(output_df)

        # Eager evaluation, only if needed and managable
        if not output_df.isStreaming and self.eager_evaluation:
            # Small dataframes only
            if output_df.count() < 1_000_000:
                post_hook_df.cache().count()
            else:
                post_hook_df.cache()  # Cache without materialization for large volumes

>>>>>>> 583b6473
        return post_hook_df<|MERGE_RESOLUTION|>--- conflicted
+++ resolved
@@ -411,7 +411,6 @@
                 "keep_rn", functions.row_number().over(partition_window)
             ).filter("keep_rn = 1")
 
-<<<<<<< HEAD
         # repartition to have all rows for each group at the same partition
         # by doing that, we won't have to shuffle data on grouping by id
         dataframe = repartition_df(
@@ -419,18 +418,6 @@
             partition_by=groupby,
             num_processors=num_processors,
         )
-=======
-        current_partitions = dataframe.rdd.getNumPartitions()
-        optimal_partitions = num_processors or current_partitions
-
-        if current_partitions != optimal_partitions:
-            dataframe = repartition_df(
-                dataframe,
-                partition_by=groupby,
-                num_processors=optimal_partitions,
-            )
-
->>>>>>> 583b6473
         grouped_data = dataframe.groupby(*groupby)
 
         if self._pivot_column and self._pivot_values:
@@ -586,7 +573,6 @@
 
         pre_hook_df = self.run_pre_hooks(dataframe)
 
-<<<<<<< HEAD
         output_df = reduce(
             lambda df, feature: feature.transform(df),
             self.keys + [self.timestamp],
@@ -595,18 +581,6 @@
 
         if self._windows and end_date is not None:
             # run aggregations for each window
-=======
-        output_df = pre_hook_df
-        for feature in self.keys + [self.timestamp]:
-            output_df = feature.transform(output_df)
-
-        output_df = self.incremental_strategy.filter_with_incremental_strategy(
-            dataframe=output_df, start_date=start_date, end_date=end_date
-        )
-
-        if self._windows and end_date is not None:
-            # Run aggregations for each window
->>>>>>> 583b6473
             agg_list = [
                 self._aggregate(
                     dataframe=output_df,
@@ -626,20 +600,12 @@
 
             # keeping this logic to maintain the same behavior for already implemented
             # feature sets
-<<<<<<< HEAD
-
-=======
->>>>>>> 583b6473
             if self._windows[0].slide == "1 day":
                 base_df = self._get_base_dataframe(
                     client=client, dataframe=output_df, end_date=end_date
                 )
 
-<<<<<<< HEAD
                 # left join each aggregation result to our base dataframe
-=======
-                # Left join each aggregation result to our base dataframe
->>>>>>> 583b6473
                 output_df = reduce(
                     lambda left, right: self._dataframe_join(
                         left,
@@ -672,7 +638,6 @@
         output_df = output_df.select(*self.columns).replace(  # type: ignore
             float("nan"), None
         )
-<<<<<<< HEAD
         if not output_df.isStreaming:
             if self.deduplicate_rows:
                 output_df = self._filter_duplicated_rows(output_df)
@@ -681,20 +646,4 @@
 
         post_hook_df = self.run_post_hooks(output_df)
 
-=======
-
-        if not output_df.isStreaming and self.deduplicate_rows:
-            output_df = self._filter_duplicated_rows(output_df)
-
-        post_hook_df = self.run_post_hooks(output_df)
-
-        # Eager evaluation, only if needed and managable
-        if not output_df.isStreaming and self.eager_evaluation:
-            # Small dataframes only
-            if output_df.count() < 1_000_000:
-                post_hook_df.cache().count()
-            else:
-                post_hook_df.cache()  # Cache without materialization for large volumes
-
->>>>>>> 583b6473
         return post_hook_df