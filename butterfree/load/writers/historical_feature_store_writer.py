--- conflicted
+++ resolved
@@ -161,22 +161,6 @@
                     "be configured to 'dynamic'".format(partition_overwrite_mode)
                 )
 
-<<<<<<< HEAD
-        if self.interval_mode:
-            partition_overwrite_mode = spark_client.conn.conf.get(
-                "spark.sql.sources.partitionOverwriteMode"
-            ).lower()
-
-            if partition_overwrite_mode != "dynamic":
-                raise RuntimeError(
-                    "m=load_incremental_table, "
-                    "spark.sql.sources.partitionOverwriteMode={}, "
-                    "msg=partitionOverwriteMode have to "
-                    "be configured to 'dynamic'".format(partition_overwrite_mode)
-                )
-
-=======
->>>>>>> a96c3beb
         if self.debug_mode:
             spark_client.create_temporary_view(
                 dataframe=dataframe,
@@ -229,7 +213,6 @@
                 if not self.debug_mode
                 else f"historical_feature_store__{feature_set.name}"
             )
-<<<<<<< HEAD
         )
 
         written_count = (
@@ -243,21 +226,6 @@
             else spark_client.read_table(table_name).count()
         )
 
-=======
-        )
-
-        written_count = (
-            spark_client.read(
-                self.db_config.format_,
-                path=self.db_config.get_path_with_partitions(
-                    table_name, self._create_partitions(dataframe)
-                ),
-            ).count()
-            if self.interval_mode and not self.debug_mode
-            else spark_client.read_table(table_name).count()
-        )
-
->>>>>>> a96c3beb
         dataframe_count = dataframe.count()
 
         self._assert_validation_count(table_name, written_count, dataframe_count)
