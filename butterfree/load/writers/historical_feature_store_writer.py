"""Holds the Historical Feature Store writer class."""

import os
from typing import Any

from pyspark.sql.dataframe import DataFrame
from pyspark.sql.functions import dayofmonth, month, year

from butterfree.clients import SparkClient
from butterfree.configs import environment
from butterfree.configs.db import AbstractWriteConfig, MetastoreConfig
from butterfree.constants import columns
from butterfree.constants.spark_constants import DEFAULT_NUM_PARTITIONS
from butterfree.dataframe_service import repartition_df
from butterfree.hooks import Hook
from butterfree.hooks.schema_compatibility import SparkTableSchemaCompatibilityHook
from butterfree.load.writers.writer import Writer
from butterfree.transform import FeatureSet


class HistoricalFeatureStoreWriter(Writer):
    """Enable writing feature sets into the Historical Feature Store.

    Attributes:
        db_config: Datalake configuration for Spark, by default on AWS S3.
            For more information check module 'butterfree.db.configs'.
        database: database name to use in Spark metastore.
            By default FEATURE_STORE_HISTORICAL_DATABASE environment variable.
        num_partitions: value to use when applying repartition on the df before save.
        validation_threshold: lower and upper tolerance to using in count validation.
            The default value is defined in DEFAULT_VALIDATION_THRESHOLD property.
            For example: with a validation_threshold = 0.01 and a given calculated
            count on the dataframe equal to 100000 records, if the feature store
            return a count equal to 995000 an error will not be thrown.
            Use validation_threshold = 0 to not use tolerance in the validation.
        debug_mode: "dry run" mode, write the result to a temporary view.

    Example:
        Simple example regarding HistoricalFeatureStoreWriter class instantiation.
        We can instantiate this class without db configurations, so the class get the
        S3Config() where it provides default configurations about AWS S3 service.

    >>> spark_client = SparkClient()
    >>> writer = HistoricalFeatureStoreWriter()
    >>> writer.write(feature_set=feature_set,
       ...           dataframe=dataframe,
       ...           spark_client=spark_client)

        However, we can define the db configurations,
        like write mode, file format and S3 bucket,
        and provide them to HistoricalFeatureStoreWriter.

    >>> spark_client = SparkClient()
    >>> config = MetastoreConfig(path="my_s3_bucket_name",
        ...               mode="overwrite",
        ...               format_="parquet")
    >>> writer = HistoricalFeatureStoreWriter(db_config=config)
    >>> writer.write(feature_set=feature_set,
       ...           dataframe=dataframe,
       ...           spark_client=spark_client)

        For what settings you can use on S3Config and default settings,
        to read S3Config class.

        We can write with interval mode, where HistoricalFeatureStoreWrite
        will need to use Dynamic Partition Inserts,
        the behaviour of OVERWRITE keyword is controlled by
        spark.sql.sources.partitionOverwriteMode configuration property.
        The dynamic overwrite mode is enabled Spark will only delete the
        partitions for which it has data to be written to.
        All the other partitions remain intact.

    >>> spark_client = SparkClient()
    >>> writer = HistoricalFeatureStoreWriter(interval_mode=True)
    >>> writer.write(feature_set=feature_set,
       ...           dataframe=dataframe,
       ...           spark_client=spark_client)

        We can instantiate HistoricalFeatureStoreWriter class to validate the df
        to be written.

    >>> spark_client = SparkClient()
    >>> writer = HistoricalFeatureStoreWriter()
    >>> writer.validate(feature_set=feature_set,
       ...              dataframe=dataframe,
       ...              spark_client=spark_client)

        Both methods (write and validate) will need the Spark Client, Feature Set
        and DataFrame, to write or to validate, according to the Writer's arguments.

        P.S.: When writing, the HistoricalFeatureStoreWrite partitions the data to
        improve queries performance. The data is stored in partition folders in AWS S3
        based on time (per year, month and day).

    """

    PARTITION_BY = [
        columns.PARTITION_YEAR,
        columns.PARTITION_MONTH,
        columns.PARTITION_DAY,
    ]

    DEFAULT_VALIDATION_THRESHOLD = 0.01

    __name__ = "Historical Feature Store Writer"

    def __init__(
        self,
        db_config: AbstractWriteConfig = None,
        database: str = None,
        num_partitions: int = None,
        validation_threshold: float = DEFAULT_VALIDATION_THRESHOLD,
        debug_mode: bool = False,
        interval_mode: bool = False,
        check_schema_hook: Hook = None,
        row_count_validation: bool = True,
    ):
        super(HistoricalFeatureStoreWriter, self).__init__(
            db_config or MetastoreConfig(),
            debug_mode,
            interval_mode,
            False,
            row_count_validation,
        )
        self.database = database or environment.get_variable(
            "FEATURE_STORE_HISTORICAL_DATABASE"
        )
        self.num_partitions = num_partitions or DEFAULT_NUM_PARTITIONS
        self.validation_threshold = validation_threshold
        self.check_schema_hook = check_schema_hook

    def write(
        self, feature_set: FeatureSet, dataframe: DataFrame, spark_client: SparkClient,
    ) -> None:
        """Loads the data from a feature set into the Historical Feature Store.

        Args:
            feature_set: object processed with feature_set informations.
            dataframe: spark dataframe containing data from a feature set.
            spark_client: client for spark connections with external services.

        If the debug_mode is set to True, a temporary table with a name in the format:
        historical_feature_store__{feature_set.name} will be created instead of writing
        to the real historical feature store.

        """
        dataframe = self._create_partitions(dataframe)

        dataframe = self._apply_transformations(dataframe)

        if self.interval_mode:
            partition_overwrite_mode = spark_client.conn.conf.get(
                "spark.sql.sources.partitionOverwriteMode"
            ).lower()

            if partition_overwrite_mode != "dynamic":
                raise RuntimeError(
                    "m=load_incremental_table, "
                    "spark.sql.sources.partitionOverwriteMode={}, "
                    "msg=partitionOverwriteMode have to "
                    "be configured to 'dynamic'".format(partition_overwrite_mode)
                )

<<<<<<< HEAD
        if self.interval_mode:
            partition_overwrite_mode = spark_client.conn.conf.get(
                "spark.sql.sources.partitionOverwriteMode"
            ).lower()

            if partition_overwrite_mode != "dynamic":
                raise RuntimeError(
                    "m=load_incremental_table, "
                    "spark.sql.sources.partitionOverwriteMode={}, "
                    "msg=partitionOverwriteMode have to "
                    "be configured to 'dynamic'".format(partition_overwrite_mode)
                )

        if self.interval_mode:
            partition_overwrite_mode = spark_client.conn.conf.get(
                "spark.sql.sources.partitionOverwriteMode"
            ).lower()

            if partition_overwrite_mode != "dynamic":
                raise RuntimeError(
                    "m=load_incremental_table, "
                    "spark.sql.sources.partitionOverwriteMode={}, "
                    "msg=partitionOverwriteMode have to "
                    "be configured to 'dynamic'".format(partition_overwrite_mode)
                )

=======
>>>>>>> 9110091d
        if self.debug_mode:
            spark_client.create_temporary_view(
                dataframe=dataframe,
                name=f"historical_feature_store__{feature_set.name}",
            )
            return

        s3_key = os.path.join("historical", feature_set.entity, feature_set.name)

        spark_client.write_table(
            dataframe=dataframe,
            database=self.database,
            table_name=feature_set.name,
            partition_by=self.PARTITION_BY,
            **self.db_config.get_options(s3_key),
        )

    def _assert_validation_count(
        self, table_name: str, written_count: int, dataframe_count: int
    ) -> None:
        lower_bound = (1 - self.validation_threshold) * written_count
        upper_bound = (1 + self.validation_threshold) * written_count
        validation = lower_bound <= dataframe_count <= upper_bound
        assert validation, (
            "Data written to the Historical Feature Store and read back "
            f"from {table_name} has a different count than the feature set dataframe. "
            f"\nNumber of rows in {table_name}: {written_count}."
            f"\nNumber of rows in the dataframe: {dataframe_count}."
        )

    def validate(
        self, feature_set: FeatureSet, dataframe: DataFrame, spark_client: SparkClient
    ) -> None:
        """Calculate dataframe rows to validate data into Feature Store.

        Args:
            feature_set: object processed with feature_set informations.
            dataframe: spark dataframe containing data from a feature set.
            spark_client: client for spark connections with external services.

        Raises:
            AssertionError: if count of written data doesn't match count in current
                feature set dataframe.
        """
        table_name = (
            os.path.join("historical", feature_set.entity, feature_set.name)
            if self.interval_mode and not self.debug_mode
            else (
                f"{self.database}.{feature_set.name}"
                if not self.debug_mode
                else f"historical_feature_store__{feature_set.name}"
            )
        )

        written_count = (
            spark_client.read(
                self.db_config.format_,
                path=self.db_config.get_path_with_partitions(
                    table_name, self._create_partitions(dataframe)
                ),
            ).count()
            if self.interval_mode and not self.debug_mode
            else spark_client.read_table(table_name).count()
        )

        dataframe_count = dataframe.count()

        self._assert_validation_count(table_name, written_count, dataframe_count)

    def _create_partitions(self, dataframe: DataFrame) -> DataFrame:
        # create year partition column
        dataframe = dataframe.withColumn(
            columns.PARTITION_YEAR, year(dataframe[columns.TIMESTAMP_COLUMN])
        )
        # create month partition column
        dataframe = dataframe.withColumn(
            columns.PARTITION_MONTH, month(dataframe[columns.TIMESTAMP_COLUMN])
        )
        # create day partition column
        dataframe = dataframe.withColumn(
            columns.PARTITION_DAY, dayofmonth(dataframe[columns.TIMESTAMP_COLUMN])
        )
        return repartition_df(dataframe, self.PARTITION_BY, self.num_partitions)

    def check_schema(
        self, client: Any, dataframe: DataFrame, table_name: str, database: str = None
    ) -> DataFrame:
        """Instantiate the schema check hook to check schema between dataframe and database.

        Args:
            client: client for Spark or Cassandra connections with external services.
            dataframe: Spark dataframe containing data from a feature set.
            table_name: table name where the dataframe will be saved.
            database: database name where the dataframe will be saved.
        """
        if not self.check_schema_hook:
            self.check_schema_hook = SparkTableSchemaCompatibilityHook(
                client, table_name, database
            )

        return self.check_schema_hook.run(dataframe)<|MERGE_RESOLUTION|>--- conflicted
+++ resolved
@@ -161,35 +161,6 @@
                     "be configured to 'dynamic'".format(partition_overwrite_mode)
                 )
 
-<<<<<<< HEAD
-        if self.interval_mode:
-            partition_overwrite_mode = spark_client.conn.conf.get(
-                "spark.sql.sources.partitionOverwriteMode"
-            ).lower()
-
-            if partition_overwrite_mode != "dynamic":
-                raise RuntimeError(
-                    "m=load_incremental_table, "
-                    "spark.sql.sources.partitionOverwriteMode={}, "
-                    "msg=partitionOverwriteMode have to "
-                    "be configured to 'dynamic'".format(partition_overwrite_mode)
-                )
-
-        if self.interval_mode:
-            partition_overwrite_mode = spark_client.conn.conf.get(
-                "spark.sql.sources.partitionOverwriteMode"
-            ).lower()
-
-            if partition_overwrite_mode != "dynamic":
-                raise RuntimeError(
-                    "m=load_incremental_table, "
-                    "spark.sql.sources.partitionOverwriteMode={}, "
-                    "msg=partitionOverwriteMode have to "
-                    "be configured to 'dynamic'".format(partition_overwrite_mode)
-                )
-
-=======
->>>>>>> 9110091d
         if self.debug_mode:
             spark_client.create_temporary_view(
                 dataframe=dataframe,
